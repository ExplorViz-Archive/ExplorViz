.clear {
	clear: both;
	font-size: 1px;
	line-height: 1px;
}

#logout:HOVER {
	cursor: pointer;
	text-decoration: underline;
}

body {
	-moz-user-select: -moz-none;
	-khtml-user-select: none;
	-webkit-user-select: none;
	/*
     Introduced in IE 10.
     See http://ie.microsoft.com/testdrive/HTML5/msUserSelect/
   */
	-ms-user-select: none;
	user-select: none;
	margin: 0px !important;
	width: 100%;
}

.spinner {
	background: url(../images/spinner.gif) no-repeat transparent;
	height: 32px;
	width: 32px;
}

#view-wrapper {
	width: 100%;
	bottom: 25px;
	left: 0px;
	top: 60px;
	position: absolute;
	z-index: 0;
	user-select: none;
	-webkit-user-select: none;
	-moz-user-select: none;
	overflow: hidden;
}

#view {
	width: 100%;
	height: 99%;
	margin: auto;
	overflow: hidden;
}

canvas {
	outline: none;
	-webkit-tap-highlight-color: rgba(255, 255, 255, 0);
	/* mobile webkit */
}

.gwt-PopupPanel {
	margin-top: 125px;
}

.traceReplayer th {
    width: 7em;
    overflow: hidden;
    display: inline-block;
    white-space: nowrap;
}

.traceReplayer td {
    width: 22em;
    text-align: left;
    overflow: hidden;
    display: inline-block;
    white-space: nowrap;
}

select.error, textarea.error, input.error, radio.error, checkbox.error{
	border-color:#FF0000;
	color:#FF0000
}

label.error {
    color:#FF0000;
}

.question-timer-warning{
	color:#FF0000;
	font-weight:bold;
}

<<<<<<< HEAD
.blueGlyph{
	color:#2456A1;
=======
#slider label {
    position: absolute;
    width: 20px;
    margin-left: -10px;
    text-align: center;
    margin-top: 20px;
>>>>>>> 20e85685
}<|MERGE_RESOLUTION|>--- conflicted
+++ resolved
@@ -88,15 +88,15 @@
 	font-weight:bold;
 }
 
-<<<<<<< HEAD
+
 .blueGlyph{
 	color:#2456A1;
-=======
+}
+
 #slider label {
     position: absolute;
     width: 20px;
     margin-left: -10px;
     text-align: center;
     margin-top: 20px;
->>>>>>> 20e85685
-}+}
