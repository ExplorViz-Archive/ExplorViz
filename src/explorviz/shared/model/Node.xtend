--- conflicted
+++ resolved
@@ -7,12 +7,6 @@
 
 class Node extends DrawNodeEntity {
 	@Accessors String ipAddress
-<<<<<<< HEAD
-
-	@Accessors double cpuUtilization
-	@Accessors long freeRAM
-	@Accessors long usedRAM
-=======
 	
 	@Accessors double cpuUtilization
 	@Accessors long freeRAM
@@ -22,13 +16,6 @@
 	
 	@Accessors List<Application> applications = new ArrayList<Application>
 	
-	@Accessors var boolean visible = true
-
-	@Accessors NodeGroup parent
->>>>>>> b9ea3d33
-	
-	@Accessors List<Application> applications = new ArrayList<Application>
-
 	@Accessors var boolean visible = true
 
 	@Accessors NodeGroup parent
@@ -70,11 +57,6 @@
 	override void destroy() {
 		applications.forEach[it.destroy()]
 		super.destroy()
-<<<<<<< HEAD
 	}	
-=======
-	}
-	
->>>>>>> b9ea3d33
 	
 }