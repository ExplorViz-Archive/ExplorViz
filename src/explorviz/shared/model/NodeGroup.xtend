--- conflicted
+++ resolved
@@ -14,11 +14,9 @@
 	
 	@Accessors var boolean visible = true
 	
-<<<<<<< HEAD
 	public static val Vector4f plusColor = ColorDefinitions::nodeGroupPlusColor
 	public static val Vector4f backgroundColor = ColorDefinitions::nodeGroupBackgroundColor
-=======
->>>>>>> b9ea3d33
+	
 	var boolean isLockedUntilInstanceBootFinished = false;
 	
 	var boolean opened
