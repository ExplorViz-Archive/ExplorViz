package explorviz.visualization.layout.application

import explorviz.shared.model.Application
import explorviz.shared.model.Clazz
import explorviz.shared.model.Communication
import explorviz.shared.model.Component
import explorviz.shared.model.helper.Bounds
import explorviz.shared.model.helper.CommunicationAppAccumulator
import explorviz.shared.model.helper.Draw3DNodeEntity
import explorviz.shared.model.helper.EdgeState
import explorviz.visualization.engine.Logging
import explorviz.visualization.engine.math.Vector3f
import explorviz.visualization.layout.datastructures.hypergraph.Graph
import explorviz.visualization.layout.datastructures.hypergraph.Graphzahn
import explorviz.visualization.layout.datastructures.hypergraph.RankComperator
import explorviz.visualization.layout.datastructures.quadtree.QuadTree
import explorviz.visualization.layout.exceptions.LayoutException
import explorviz.visualization.main.MathHelpers
import java.util.ArrayList
import java.util.List

class ApplicationLayoutInterface {

<<<<<<< HEAD
	public val static insetSpace = 4.0f
=======
	public val static insetSpace = 3.0f
>>>>>>> b4599faa
	public val static labelInsetSpace = 8.0f

	public val static externalPortsExtension = new Vector3f(3f, 3.5f, 3f)

	val static clazzWidth = 2.0f

	val static floorHeight = 0.75f

	val static clazzSizeDefault = 0.05f
	val static clazzSizeEachStep = 1.1f

	val static pipeSizeDefault = 0.08f
	val static pipeSizeEachStep = 0.32f
	
	val static Graph graph = new Graph<Draw3DNodeEntity>()

	val static comp = new ComponentAndClassComparator()

	def static applyLayout(Application application) throws LayoutException {
		var foundationComponent = application.components.get(0)

		// list contains only 1 Element, 
		//	root/application contains itself as the most outer component
		calcClazzHeight(foundationComponent)
		initNodes(foundationComponent)
		foundationComponent.positionX = 0f
		layoutEdges(application)
		fillGraph(foundationComponent, application.communicationsAccumulated)
		createQuadTree(foundationComponent, application.communicationsAccumulated)
		setAbsoluteLayoutPosition(foundationComponent)
//		addLabelInsetSpace(foundationComponent)
//		foundationComponent.width = foundationComponent.width + 8f
//		addLabelInsetSpaceFoundation(foundationComponent)

		application.incomingCommunications.forEach [
			layoutIncomingCommunication(it, application.components.get(0))
		]

		application.outgoingCommunications.forEach [
			layoutOutgoingCommunication(it, application.components.get(0))
		]

		application
	}

	def private static int getMaxDepth(Component compo) {
		if (compo.children.empty) return 0

		var currentMax = 0
		for (child : compo.children) {
			currentMax = Math.max(currentMax, getMaxDepth(child) + 1)
		}

		return currentMax
	}
	
	def private static void componentTreeToString(Component component, ArrayList<String> stringList) {
		stringList.add(" \n Component " + component.name)
		component.clazzes.forEach [
			stringList.add(
				it.name + " is class of " + component.name + " width: " + it.width + " Cords: " + it.positionX + ":" +
					positionY)
		]
		component.children.forEach [
			stringList.add(
				it.name + " is child-component of " + component.name + " width: " + it.width + " Cords: " + it.positionX +
					":" + positionY)
			componentTreeToString(it, stringList)
		]
	}

	def private static void calcClazzHeight(Component component) {
		val clazzes = new ArrayList<Clazz>()
		getClazzList(component, clazzes, true)

		val instanceCountList = new ArrayList<Integer>()
		clazzes.forEach [
			instanceCountList.add(it.instanceCount)
		]

		val categories = MathHelpers::getCategoriesForClazzes(instanceCountList)

		clazzes.forEach [
			it.height = clazzSizeEachStep * categories.get(it.instanceCount) + clazzSizeDefault
		]
	}

	def private static void getClazzList(Component component, List<Clazz> clazzes, boolean beginning) {
		component.children.forEach [
			getClazzList(it, clazzes, false)
		]

		component.clazzes.forEach [
			clazzes.add(it)
		]
	}

	def private static void initNodes(Component component) {
		component.children.forEach [
			initNodes(it)
		]

		component.clazzes.forEach [
			applyMetrics(it)
		]

		applyMetrics(component)
	}

	def private static applyMetrics(Clazz clazz) {
		clazz.width = clazzWidth
		clazz.depth = clazzWidth
	}

	def private static void applyMetrics(Component component) {
		component.height = getHeightOfComponent(component)
		component.children.forEach [
			applyMetrics(it)
		]
		calculateSize(component)

	}

	def private static void calculateSize(Component component) {
		var float size = 0f

		if (!component.children.empty) {
			component.children.sortInplace(comp)
		}

		component.children.forEach [
			calculateSize(it)
		]

		for (child : component.children) {
			size = size + calculateArea(child.width + insetSpace, child.depth + insetSpace)
		}

		var Draw3DNodeEntity smallestElement = component.children.last
		var int i = 0
		var boolean found = false;
		if (component.children.size > 1) {
			while (found == false) {
				if (size <
					calculateArea(smallestElement.width+insetSpace, smallestElement.depth+insetSpace) *
						calculateArea(Math.pow(2, i).floatValue, Math.pow(2, i).floatValue)) {
					found = true
				} else {
					i = i + 1
				}
			}
			
				size = (smallestElement.width+insetSpace) * (Math.pow(2, i).floatValue)
				
//				if(!component.clazzes.empty) {
//					size = size + Math.ceil(component.clazzes.size/2).floatValue * (clazzWidth + insetSpace)
//				}	
			
			if (size < 2f * component.children.get(0).width) {
				size = 2f * (component.children.get(0).width + labelInsetSpace)
			}
			
		} else if (component.children.size == 1) {
			size = component.children.get(0).width + labelInsetSpace

			if(!component.clazzes.empty) {
				size = 2f*size
			}	
		} else {
			if(component.clazzes.size > 2) {
				size = Math.ceil(Math.sqrt(component.clazzes.size as double)).floatValue * (clazzWidth + insetSpace)
				if(component.clazzes.size == 3) {
				Logging.log("werte: " + (component.clazzes.size as double)/2 + " aufgerundet: "+Math.ceil(component.clazzes.size/2))
				
				}
			} else {
				size = component.clazzes.size * (clazzWidth + insetSpace)	
			}
		}

		component.width = size
		component.depth = size
	}

	def private static getHeightOfComponent(Component component) {
		if (!component.opened) {
			var childrenHeight = floorHeight

			for (child : component.children)
				if (child.height > childrenHeight)
					childrenHeight = child.height

			for (child : component.clazzes)
				if (child.height > childrenHeight)
					childrenHeight = child.height

			childrenHeight + 0.1f
		} else {
			floorHeight
		}
	}

	def private static float calculateArea(float width, float height) {
		return width * height
	}

	def private static void createQuadTree(Component component, ArrayList<CommunicationAppAccumulator> communications) {

		val QuadTree quad = new QuadTree(0,
			new Bounds(component.positionX, component.positionZ, component.width, component.depth))
		var ArrayList<Draw3DNodeEntity> quatsch = new ArrayList<Draw3DNodeEntity>()
		quatsch.addAll(component.children)
		quatsch.addAll(component.clazzes)
		Logging.log("hier")
		var Graph<Draw3DNodeEntity> subGraph = graph.getSubgraph(quatsch)
		Logging.log("und hier")
		subGraph.createAdjacencyMatrix
//		val compi = new RankComperator(subGraph)
		component.children.sortInplace(comp)
//		Logging.log("Graph: " + quad.graph.graph.toString)
		component.children.forEach [
			quad.insert(quad, it)
			createQuadTree(it, communications)
//			it.width = it.width + labelInsetSpace
		]

		component.clazzes.forEach [
			quad.insert(quad, it)
		]
		
		if (quad.nodes.get(0) != null) {
//			moveQuads(quad)
			
			if (emptyQuad(quad.nodes.get(2)) == true && emptyQuad(quad.nodes.get(3)) == true) {
				component.depth = component.depth / 2f + labelInsetSpace
			}
			
			if (emptyQuad(quad.nodes.get(1)) == true && emptyQuad(quad.nodes.get(2)) == true) {
					component.width = component.width / 2f
					component.positionX = component.positionX + component.width
			}
			
				
		} else {
			if (!quad.objects.empty && getMaxDepth(component) > 1) {
				component.depth = quad.objects.get(0).depth + labelInsetSpace
			}
		}
	}

	def static boolean emptyQuad(QuadTree quad) {
		if (quad.nodes.get(0) == null && quad.objects.empty == true) {
			return true
		} else {
			return false
		}
	}

	def static boolean emptyQuadLayer(QuadTree quad,int quadrant) {
		if(quad.nodes.get(0) != null) {
			if(quad.nodes.get(quadrant).objects.empty) {
				return true
			}
		} else if(quad.objects.empty){
			return true
		}
		
		return false
	}
	
	def static boolean moveQuads(QuadTree quad) {
		var Component component
		if (quad.nodes.get(0) != null) {
			if(!quad.nodes.get(0).objects.empty && !(quad.nodes.get(0).objects.get(0) instanceof Clazz)) {
				quad.nodes.get(0).objects.get(0).positionX = quad.nodes.get(0).objects.get(0).positionX+labelInsetSpace
				component = quad.nodes.get(0).objects.get(0) as Component
				
				if(component.children.empty) {
				component.clazzes.forEach [
					it.positionX = it.positionX + labelInsetSpace
				]
				}
				
			}
						
			if(!quad.nodes.get(3).objects.empty && !(quad.nodes.get(3).objects.get(0) instanceof Clazz)) {
				quad.nodes.get(3).objects.get(0).positionX = quad.nodes.get(3).objects.get(0).positionX+labelInsetSpace
				component = quad.nodes.get(3).objects.get(0) as Component
				
				if(component.children.empty) {
				component.clazzes.forEach [
					it.positionX = it.positionX + labelInsetSpace
				]
				
				}			
			}

			
			moveQuads(quad.nodes.get(0))
			moveQuads(quad.nodes.get(3))	
			
			return true
		} 

		
		return false
	}
	
	def static void addLabelInsetSpace(Component component) {
		component.children.forEach [
			addLabelInsetSpace(it)
		]
		component.width = component.width + (getMaxDepth(component) * labelInsetSpace)
	}

	def static void addLabelInsetSpaceFoundation(Component component) {
		if(!component.children.empty) {
		var Component biggestLooser = biggestLooser(component.children)
		if (biggestLooser != null) {
			if((component.positionX + component.width) < (biggestLooser.positionX + biggestLooser.width)) {
				component.width = (biggestLooser.positionX + biggestLooser.width) + 8f
			}
		}
		
		}
	}

	def private static void setAbsoluteLayoutPosition(Component component) {
		component.children.forEach [
			it.positionY = it.positionY + component.positionY
			if (component.opened) {
				it.positionY = it.positionY + component.height
			}
			setAbsoluteLayoutPosition(it)
		]

		component.clazzes.forEach [
			it.positionY = it.positionY + component.positionY
			if (component.opened) {
				it.positionY = it.positionY + component.height
			}
		]
	}

	def private static Component biggestLooser(ArrayList<Component> objects) {
		var Component biggy = objects.get(0);

		for (i : 0 ..< (objects.size() - 1)) {
			if (calculateArea(objects.get(i).width, objects.get(i).depth) <
				calculateArea(objects.get(i + 1).width, objects.get(i + 1).depth)) {
				if (calculateArea(biggy.width, biggy.depth) <
					calculateArea(objects.get(i + 1).width, objects.get(i + 1).depth)) {
					biggy = objects.get(i + 1)
				}
			} else if (calculateArea(objects.get(i).width, objects.get(i).height) >
				calculateArea(biggy.width, biggy.height)) {
				biggy = objects.get(i)
			}
		}

		return biggy
	}

	def private static layoutEdges(Application application) {
		application.communicationsAccumulated.forEach [
			it.clearAllPrimitiveObjects
			it.clearAllHandlers
		]
		application.communicationsAccumulated.clear

		application.communications.forEach [
			val source = if (it.source.parent.opened) it.source else findFirstParentOpenComponent(it.source.parent)
			val target = if (it.target.parent.opened) it.target else findFirstParentOpenComponent(it.target.parent)
			if (source != null && target != null) {
				var found = false
				for (commu : application.communicationsAccumulated) {
					if (found == false) {
						found = ((commu.source == source) && (commu.target == target))

						if (found) {
							commu.requests = commu.requests + it.requests
							commu.aggregatedCommunications.add(it)
						}
					}
				}

				if (found == false) {
					val newCommu = new CommunicationAppAccumulator()
					newCommu.source = source
					newCommu.target = target
					newCommu.requests = it.requests

					val start = new Vector3f(source.positionX + source.width / 2f, source.positionY,
						source.positionZ + source.depth / 2f)
					val end = new Vector3f(target.positionX + target.width / 2f, target.positionY + 0.05f,
						target.positionZ + target.depth / 2f)

					newCommu.points.add(start)
					newCommu.points.add(end)

					newCommu.aggregatedCommunications.add(it)

					application.communicationsAccumulated.add(newCommu)
				}
			}
		]

		calculatePipeSizeFromQuantiles(application)
	}
	
	def private static void fillGraph(Component component, ArrayList<CommunicationAppAccumulator> communications) {
		component.children.forEach [
			fillGraph(it, communications)
			graph.vertices.add(it)
		]
		
		component.clazzes.forEach [
			graph.vertices.add(it)
		]
		
		graph.edges.addAll(communications)
	}
	def private static Component findFirstParentOpenComponent(Component entity) {
		if (entity.parentComponent == null || entity.parentComponent.opened) {
			return entity
		}

		return findFirstParentOpenComponent(entity.parentComponent)
	}

	public def static calculatePipeSizeFromQuantiles(Application application) {
		val requestsList = new ArrayList<Integer>
		gatherRequestsIntoList(application, requestsList)

		val categories = MathHelpers::getCategoriesForCommunication(requestsList)

		application.communicationsAccumulated.forEach [
			if (it.state != EdgeState.HIDDEN)
				it.pipeSize = categories.get(it.requests) * pipeSizeEachStep + pipeSizeDefault
		]

//		application.incomingCommunications.forEach [ // TODO
	//			it.lineThickness = categories.get(it.requests) * pipeSizeEachStep + pipeSizeDefault
	//		]
	//
	//		application.outgoingCommunications.forEach [
	//			requestsList.add(it.requests)
	//			it.lineThickness = categories.get(it.requests) * pipeSizeEachStep + pipeSizeDefault
	//		]
	}

	private def static gatherRequestsIntoList(Application application, ArrayList<Integer> requestsList) {
		application.communicationsAccumulated.forEach [
			if (it.state != EdgeState.HIDDEN)
			requestsList.add(it.requests)
		]

		application.incomingCommunications.forEach [
//			if (it.state != EdgeState.HIDDEN) // TODO
			//				requestsList.add(it.requests)
		]

		application.outgoingCommunications.forEach [
//			if (it.state != EdgeState.HIDDEN) // TODO
			//				requestsList.add(it.requests)
		]
	}

	def private static void layoutIncomingCommunication(Communication commu, Component foundation) {
		val centerCommuIcon = new Vector3f(foundation.positionX - externalPortsExtension.x * 6f,
			foundation.positionY - foundation.extension.y + externalPortsExtension.y,
			foundation.positionZ + foundation.extension.z * 2f - externalPortsExtension.z)

		layoutInAndOutCommunication(commu, commu.targetClazz, centerCommuIcon)
	}

	def private static void layoutOutgoingCommunication(Communication commu, Component foundation) {
		val centerCommuIcon = new Vector3f(
			foundation.positionX + foundation.extension.x * 2f + externalPortsExtension.x * 4f,
			foundation.positionY - foundation.extension.y + externalPortsExtension.y,
			foundation.positionZ + foundation.extension.z * 2f - externalPortsExtension.z - 12f)

		layoutInAndOutCommunication(commu, commu.sourceClazz, centerCommuIcon)
	}

	def private static void layoutInAndOutCommunication(Communication commu, Clazz internalClazz,
		Vector3f centerCommuIcon) {
		commu.pointsFor3D.add(centerCommuIcon)

		if (internalClazz != null) {
			val end = new Vector3f()
			end.x = internalClazz.positionX + internalClazz.width / 2f
			end.y = internalClazz.centerPoint.y
			end.z = internalClazz.positionZ + internalClazz.depth / 2f
			commu.pointsFor3D.add(end)
		}
	}
}<|MERGE_RESOLUTION|>--- conflicted
+++ resolved
@@ -4,28 +4,18 @@
 import explorviz.shared.model.Clazz
 import explorviz.shared.model.Communication
 import explorviz.shared.model.Component
-import explorviz.shared.model.helper.Bounds
 import explorviz.shared.model.helper.CommunicationAppAccumulator
 import explorviz.shared.model.helper.Draw3DNodeEntity
-import explorviz.shared.model.helper.EdgeState
-import explorviz.visualization.engine.Logging
 import explorviz.visualization.engine.math.Vector3f
-import explorviz.visualization.layout.datastructures.hypergraph.Graph
-import explorviz.visualization.layout.datastructures.hypergraph.Graphzahn
-import explorviz.visualization.layout.datastructures.hypergraph.RankComperator
-import explorviz.visualization.layout.datastructures.quadtree.QuadTree
 import explorviz.visualization.layout.exceptions.LayoutException
 import explorviz.visualization.main.MathHelpers
 import java.util.ArrayList
 import java.util.List
+import explorviz.shared.model.helper.EdgeState
 
 class ApplicationLayoutInterface {
 
-<<<<<<< HEAD
-	public val static insetSpace = 4.0f
-=======
 	public val static insetSpace = 3.0f
->>>>>>> b4599faa
 	public val static labelInsetSpace = 8.0f
 
 	public val static externalPortsExtension = new Vector3f(3f, 3.5f, 3f)
@@ -39,26 +29,19 @@
 
 	val static pipeSizeDefault = 0.08f
 	val static pipeSizeEachStep = 0.32f
-	
-	val static Graph graph = new Graph<Draw3DNodeEntity>()
 
 	val static comp = new ComponentAndClassComparator()
 
 	def static applyLayout(Application application) throws LayoutException {
-		var foundationComponent = application.components.get(0)
-
-		// list contains only 1 Element, 
-		//	root/application contains itself as the most outer component
+		val foundationComponent = application.components.get(0)
+
 		calcClazzHeight(foundationComponent)
 		initNodes(foundationComponent)
-		foundationComponent.positionX = 0f
+
+		doLayout(foundationComponent)
+		setAbsoluteLayoutPosition(foundationComponent)
+
 		layoutEdges(application)
-		fillGraph(foundationComponent, application.communicationsAccumulated)
-		createQuadTree(foundationComponent, application.communicationsAccumulated)
-		setAbsoluteLayoutPosition(foundationComponent)
-//		addLabelInsetSpace(foundationComponent)
-//		foundationComponent.width = foundationComponent.width + 8f
-//		addLabelInsetSpaceFoundation(foundationComponent)
 
 		application.incomingCommunications.forEach [
 			layoutIncomingCommunication(it, application.components.get(0))
@@ -69,32 +52,6 @@
 		]
 
 		application
-	}
-
-	def private static int getMaxDepth(Component compo) {
-		if (compo.children.empty) return 0
-
-		var currentMax = 0
-		for (child : compo.children) {
-			currentMax = Math.max(currentMax, getMaxDepth(child) + 1)
-		}
-
-		return currentMax
-	}
-	
-	def private static void componentTreeToString(Component component, ArrayList<String> stringList) {
-		stringList.add(" \n Component " + component.name)
-		component.clazzes.forEach [
-			stringList.add(
-				it.name + " is class of " + component.name + " width: " + it.width + " Cords: " + it.positionX + ":" +
-					positionY)
-		]
-		component.children.forEach [
-			stringList.add(
-				it.name + " is child-component of " + component.name + " width: " + it.width + " Cords: " + it.positionX +
-					":" + positionY)
-			componentTreeToString(it, stringList)
-		]
 	}
 
 	def private static void calcClazzHeight(Component component) {
@@ -140,74 +97,10 @@
 		clazz.depth = clazzWidth
 	}
 
-	def private static void applyMetrics(Component component) {
+	def private static applyMetrics(Component component) {
 		component.height = getHeightOfComponent(component)
-		component.children.forEach [
-			applyMetrics(it)
-		]
-		calculateSize(component)
-
-	}
-
-	def private static void calculateSize(Component component) {
-		var float size = 0f
-
-		if (!component.children.empty) {
-			component.children.sortInplace(comp)
-		}
-
-		component.children.forEach [
-			calculateSize(it)
-		]
-
-		for (child : component.children) {
-			size = size + calculateArea(child.width + insetSpace, child.depth + insetSpace)
-		}
-
-		var Draw3DNodeEntity smallestElement = component.children.last
-		var int i = 0
-		var boolean found = false;
-		if (component.children.size > 1) {
-			while (found == false) {
-				if (size <
-					calculateArea(smallestElement.width+insetSpace, smallestElement.depth+insetSpace) *
-						calculateArea(Math.pow(2, i).floatValue, Math.pow(2, i).floatValue)) {
-					found = true
-				} else {
-					i = i + 1
-				}
-			}
-			
-				size = (smallestElement.width+insetSpace) * (Math.pow(2, i).floatValue)
-				
-//				if(!component.clazzes.empty) {
-//					size = size + Math.ceil(component.clazzes.size/2).floatValue * (clazzWidth + insetSpace)
-//				}	
-			
-			if (size < 2f * component.children.get(0).width) {
-				size = 2f * (component.children.get(0).width + labelInsetSpace)
-			}
-			
-		} else if (component.children.size == 1) {
-			size = component.children.get(0).width + labelInsetSpace
-
-			if(!component.clazzes.empty) {
-				size = 2f*size
-			}	
-		} else {
-			if(component.clazzes.size > 2) {
-				size = Math.ceil(Math.sqrt(component.clazzes.size as double)).floatValue * (clazzWidth + insetSpace)
-				if(component.clazzes.size == 3) {
-				Logging.log("werte: " + (component.clazzes.size as double)/2 + " aufgerundet: "+Math.ceil(component.clazzes.size/2))
-				
-				}
-			} else {
-				size = component.clazzes.size * (clazzWidth + insetSpace)	
-			}
-		}
-
-		component.width = size
-		component.depth = size
+		component.width = -1f
+		component.depth = -1f
 	}
 
 	def private static getHeightOfComponent(Component component) {
@@ -228,165 +121,105 @@
 		}
 	}
 
-	def private static float calculateArea(float width, float height) {
-		return width * height
-	}
-
-	def private static void createQuadTree(Component component, ArrayList<CommunicationAppAccumulator> communications) {
-
-		val QuadTree quad = new QuadTree(0,
-			new Bounds(component.positionX, component.positionZ, component.width, component.depth))
-		var ArrayList<Draw3DNodeEntity> quatsch = new ArrayList<Draw3DNodeEntity>()
-		quatsch.addAll(component.children)
-		quatsch.addAll(component.clazzes)
-		Logging.log("hier")
-		var Graph<Draw3DNodeEntity> subGraph = graph.getSubgraph(quatsch)
-		Logging.log("und hier")
-		subGraph.createAdjacencyMatrix
-//		val compi = new RankComperator(subGraph)
-		component.children.sortInplace(comp)
-//		Logging.log("Graph: " + quad.graph.graph.toString)
+	def private static void doLayout(Component component) {
 		component.children.forEach [
-			quad.insert(quad, it)
-			createQuadTree(it, communications)
-//			it.width = it.width + labelInsetSpace
-		]
-
-		component.clazzes.forEach [
-			quad.insert(quad, it)
-		]
-		
-		if (quad.nodes.get(0) != null) {
-//			moveQuads(quad)
-			
-			if (emptyQuad(quad.nodes.get(2)) == true && emptyQuad(quad.nodes.get(3)) == true) {
-				component.depth = component.depth / 2f + labelInsetSpace
-			}
-			
-			if (emptyQuad(quad.nodes.get(1)) == true && emptyQuad(quad.nodes.get(2)) == true) {
-					component.width = component.width / 2f
-					component.positionX = component.positionX + component.width
-			}
-			
-				
-		} else {
-			if (!quad.objects.empty && getMaxDepth(component) > 1) {
-				component.depth = quad.objects.get(0).depth + labelInsetSpace
-			}
-		}
-	}
-
-	def static boolean emptyQuad(QuadTree quad) {
-		if (quad.nodes.get(0) == null && quad.objects.empty == true) {
-			return true
-		} else {
-			return false
-		}
-	}
-
-	def static boolean emptyQuadLayer(QuadTree quad,int quadrant) {
-		if(quad.nodes.get(0) != null) {
-			if(quad.nodes.get(quadrant).objects.empty) {
-				return true
-			}
-		} else if(quad.objects.empty){
-			return true
-		}
-		
-		return false
-	}
-	
-	def static boolean moveQuads(QuadTree quad) {
-		var Component component
-		if (quad.nodes.get(0) != null) {
-			if(!quad.nodes.get(0).objects.empty && !(quad.nodes.get(0).objects.get(0) instanceof Clazz)) {
-				quad.nodes.get(0).objects.get(0).positionX = quad.nodes.get(0).objects.get(0).positionX+labelInsetSpace
-				component = quad.nodes.get(0).objects.get(0) as Component
-				
-				if(component.children.empty) {
-				component.clazzes.forEach [
-					it.positionX = it.positionX + labelInsetSpace
-				]
-				}
-				
-			}
-						
-			if(!quad.nodes.get(3).objects.empty && !(quad.nodes.get(3).objects.get(0) instanceof Clazz)) {
-				quad.nodes.get(3).objects.get(0).positionX = quad.nodes.get(3).objects.get(0).positionX+labelInsetSpace
-				component = quad.nodes.get(3).objects.get(0) as Component
-				
-				if(component.children.empty) {
-				component.clazzes.forEach [
-					it.positionX = it.positionX + labelInsetSpace
-				]
-				
-				}			
-			}
-
-			
-			moveQuads(quad.nodes.get(0))
-			moveQuads(quad.nodes.get(3))	
-			
-			return true
-		} 
-
-		
-		return false
-	}
-	
-	def static void addLabelInsetSpace(Component component) {
-		component.children.forEach [
-			addLabelInsetSpace(it)
-		]
-		component.width = component.width + (getMaxDepth(component) * labelInsetSpace)
-	}
-
-	def static void addLabelInsetSpaceFoundation(Component component) {
-		if(!component.children.empty) {
-		var Component biggestLooser = biggestLooser(component.children)
-		if (biggestLooser != null) {
-			if((component.positionX + component.width) < (biggestLooser.positionX + biggestLooser.width)) {
-				component.width = (biggestLooser.positionX + biggestLooser.width) + 8f
-			}
-		}
-		
-		}
+			doLayout(it)
+		]
+
+		layoutChildren(component)
+	}
+
+	def private static layoutChildren(Component component) {
+		val tempList = new ArrayList<Draw3DNodeEntity>()
+		tempList.addAll(component.clazzes)
+		tempList.addAll(component.children)
+
+		val segment = layoutGeneric(tempList, component.opened)
+
+		component.width = segment.width
+		component.depth = segment.height
+	}
+
+	def private static layoutGeneric(List<Draw3DNodeEntity> children, boolean openedComponent) {
+		val rootSegment = createRootSegment(children)
+
+		var maxX = 0f
+		var maxZ = 0f
+
+		children.sortInplace(comp)
+
+		for (child : children) {
+			val childWidth = (child.width + insetSpace * 2)
+			val childHeight = (child.depth + insetSpace * 2)
+			child.positionY = 0f
+
+			val foundSegment = rootSegment.insertFittingSegment(childWidth, childHeight)
+
+			child.positionX = foundSegment.startX + insetSpace
+			child.positionZ = foundSegment.startZ + insetSpace
+
+			if (foundSegment.startX + childWidth > maxX) {
+				maxX = foundSegment.startX + childWidth
+			}
+			if (foundSegment.startZ + childHeight > maxZ) {
+				maxZ = foundSegment.startZ + childHeight
+			}
+		}
+
+		rootSegment.width = maxX
+		rootSegment.height = maxZ
+
+		addLabelInsetSpace(rootSegment, children)
+
+		rootSegment
+	}
+
+	def static addLabelInsetSpace(LayoutSegment segment, List<Draw3DNodeEntity> entities) {
+		entities.forEach [
+			it.positionX = it.positionX + labelInsetSpace
+		]
+
+		segment.width = segment.width + labelInsetSpace
+	}
+
+	private def static createRootSegment(List<Draw3DNodeEntity> children) {
+		var worstCaseWidth = 0f
+		var worstCaseHeight = 0f
+
+		for (child : children) {
+			worstCaseWidth = worstCaseWidth + (child.width + insetSpace * 2)
+			worstCaseHeight = worstCaseHeight + (child.depth + insetSpace * 2)
+		}
+
+		val rootSegment = new LayoutSegment()
+		rootSegment.startX = 0f
+		rootSegment.startZ = 0f
+
+		rootSegment.width = worstCaseWidth
+		rootSegment.height = worstCaseHeight
+
+		rootSegment
 	}
 
 	def private static void setAbsoluteLayoutPosition(Component component) {
 		component.children.forEach [
+			it.positionX = it.positionX + component.positionX
 			it.positionY = it.positionY + component.positionY
 			if (component.opened) {
 				it.positionY = it.positionY + component.height
 			}
+			it.positionZ = it.positionZ + component.positionZ
 			setAbsoluteLayoutPosition(it)
 		]
 
 		component.clazzes.forEach [
+			it.positionX = it.positionX + component.positionX
 			it.positionY = it.positionY + component.positionY
 			if (component.opened) {
 				it.positionY = it.positionY + component.height
 			}
-		]
-	}
-
-	def private static Component biggestLooser(ArrayList<Component> objects) {
-		var Component biggy = objects.get(0);
-
-		for (i : 0 ..< (objects.size() - 1)) {
-			if (calculateArea(objects.get(i).width, objects.get(i).depth) <
-				calculateArea(objects.get(i + 1).width, objects.get(i + 1).depth)) {
-				if (calculateArea(biggy.width, biggy.depth) <
-					calculateArea(objects.get(i + 1).width, objects.get(i + 1).depth)) {
-					biggy = objects.get(i + 1)
-				}
-			} else if (calculateArea(objects.get(i).width, objects.get(i).height) >
-				calculateArea(biggy.width, biggy.height)) {
-				biggy = objects.get(i)
-			}
-		}
-
-		return biggy
+			it.positionZ = it.positionZ + component.positionZ
+		]
 	}
 
 	def private static layoutEdges(Application application) {
@@ -435,19 +268,7 @@
 
 		calculatePipeSizeFromQuantiles(application)
 	}
-	
-	def private static void fillGraph(Component component, ArrayList<CommunicationAppAccumulator> communications) {
-		component.children.forEach [
-			fillGraph(it, communications)
-			graph.vertices.add(it)
-		]
-		
-		component.clazzes.forEach [
-			graph.vertices.add(it)
-		]
-		
-		graph.edges.addAll(communications)
-	}
+
 	def private static Component findFirstParentOpenComponent(Component entity) {
 		if (entity.parentComponent == null || entity.parentComponent.opened) {
 			return entity
@@ -467,7 +288,7 @@
 				it.pipeSize = categories.get(it.requests) * pipeSizeEachStep + pipeSizeDefault
 		]
 
-//		application.incomingCommunications.forEach [ // TODO
+	//		application.incomingCommunications.forEach [ // TODO
 	//			it.lineThickness = categories.get(it.requests) * pipeSizeEachStep + pipeSizeDefault
 	//		]
 	//
@@ -480,16 +301,16 @@
 	private def static gatherRequestsIntoList(Application application, ArrayList<Integer> requestsList) {
 		application.communicationsAccumulated.forEach [
 			if (it.state != EdgeState.HIDDEN)
-			requestsList.add(it.requests)
+				requestsList.add(it.requests)
 		]
 
 		application.incomingCommunications.forEach [
-//			if (it.state != EdgeState.HIDDEN) // TODO
+			//			if (it.state != EdgeState.HIDDEN) // TODO
 			//				requestsList.add(it.requests)
 		]
 
 		application.outgoingCommunications.forEach [
-//			if (it.state != EdgeState.HIDDEN) // TODO
+			//			if (it.state != EdgeState.HIDDEN) // TODO
 			//				requestsList.add(it.requests)
 		]
 	}
