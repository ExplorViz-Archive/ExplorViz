package explorviz.visualization.engine.contextmenu.commands

import com.google.gwt.user.client.Command
import explorviz.visualization.engine.contextmenu.PopupService
import explorviz.shared.model.Clazz
import explorviz.visualization.codeviewer.CodeViewer
import explorviz.visualization.experiment.Experiment

class ShowSourceCodeCommand implements Command {
<<<<<<< HEAD
	  var Clazz currentClazz
	
	  def setCurrentClazz(Clazz clazz) {
	  	currentClazz = clazz
	  }
	
      override execute() {
      	if(!Experiment::tutorial || Experiment.getStep.codeview){
      		if(Experiment::tutorial && Experiment.getStep.codeview){
        		Experiment.incStep();
        	}
      		PopupService::hidePopupMenus()
        
	        CodeViewer::openDialog(currentClazz.parent.belongingApplication.name);
	        
	        var filePath = currentClazz.fullQualifiedName
	        filePath = filePath.substring(0, filePath.lastIndexOf(".")).replaceAll("\\.", "/")
	        
	        CodeViewer::getCode(filePath, currentClazz.name + ".java");
      	}
      }
=======
	var Clazz currentClazz

	def setCurrentClazz(Clazz clazz) {
		currentClazz = clazz
	}

	override execute() {
		if (!Experiment::tutorial || Experiment.getStep.codeview) {
			if (Experiment::tutorial && Experiment.getStep.codeview) {
				Experiment.incStep();
			}
			PopupService::hidePopupMenus()

			var filePath = currentClazz.fullQualifiedName
			filePath = filePath.substring(0, filePath.lastIndexOf(".")).replaceAll("\\.", "/")

			CodeViewer::openDialog(currentClazz.parent.belongingApplication.name, filePath, currentClazz.name + ".java");
		} else {
			Logging.log("Debugausgabe: you can't do this now")
		}
	}
>>>>>>> 43951fa5
}<|MERGE_RESOLUTION|>--- conflicted
+++ resolved
@@ -7,29 +7,6 @@
 import explorviz.visualization.experiment.Experiment
 
 class ShowSourceCodeCommand implements Command {
-<<<<<<< HEAD
-	  var Clazz currentClazz
-	
-	  def setCurrentClazz(Clazz clazz) {
-	  	currentClazz = clazz
-	  }
-	
-      override execute() {
-      	if(!Experiment::tutorial || Experiment.getStep.codeview){
-      		if(Experiment::tutorial && Experiment.getStep.codeview){
-        		Experiment.incStep();
-        	}
-      		PopupService::hidePopupMenus()
-        
-	        CodeViewer::openDialog(currentClazz.parent.belongingApplication.name);
-	        
-	        var filePath = currentClazz.fullQualifiedName
-	        filePath = filePath.substring(0, filePath.lastIndexOf(".")).replaceAll("\\.", "/")
-	        
-	        CodeViewer::getCode(filePath, currentClazz.name + ".java");
-      	}
-      }
-=======
 	var Clazz currentClazz
 
 	def setCurrentClazz(Clazz clazz) {
@@ -47,9 +24,6 @@
 			filePath = filePath.substring(0, filePath.lastIndexOf(".")).replaceAll("\\.", "/")
 
 			CodeViewer::openDialog(currentClazz.parent.belongingApplication.name, filePath, currentClazz.name + ".java");
-		} else {
-			Logging.log("Debugausgabe: you can't do this now")
 		}
 	}
->>>>>>> 43951fa5
 }