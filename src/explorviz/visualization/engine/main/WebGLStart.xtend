--- conflicted
+++ resolved
@@ -21,14 +21,11 @@
 import elemental.dom.Element
 import explorviz.visualization.landscapeexchange.LandscapeExchangeManager
 import explorviz.visualization.timeshift.TimeShiftExchangeManager
-<<<<<<< HEAD
-=======
 import static explorviz.visualization.engine.main.WebGLStart.*
 import explorviz.visualization.main.JSHelpers
 import com.google.gwt.user.client.Event
 import com.google.gwt.event.dom.client.ClickEvent
 import com.google.gwt.event.shared.HandlerRegistration
->>>>>>> ad063508
 
 class WebGLStart {
 	public static WebGLRenderingContext glContext
@@ -44,50 +41,6 @@
 	static AnimationScheduler animationScheduler
 	
 	def static void initWebGL() {
-<<<<<<< HEAD
-	    explorVizVisible = true
-	    val Element viewElement = Browser::getDocument().getElementById("view")
-	    
-	    val Element webglDiv = Browser::getDocument().createDivElement()
-	    webglDiv.setId("webglDiv")
-	    
-	    val Element timeshiftChart = Browser::getDocument().createDivElement()
-	    timeshiftChart.setId("timeshiftChartDiv")
-	    timeshiftChart.style.setPosition("absolute")
-	    timeshiftChart.style.setTop(viewElement.clientTop + viewElement.clientHeight - 100 + "px")
-	    timeshiftChart.style.setLeft("5px")
-	    timeshiftChart.style.setHeight("100px")
-	    timeshiftChart.style.setWidth(viewElement.clientWidth + 5 + "px")
-	    val Element svgChart = Browser::getDocument().createSVGElement()
-	    svgChart.setId("timeshiftChart")
-	    
-	    
-	    animationScheduler = AnimationScheduler::get()
-	    viewportWidth = viewElement.clientWidth
-        viewportHeight = viewElement.clientHeight - 100
-        val webGLCanvas =  Browser::getDocument().createCanvasElement()
-        
-        webGLCanvas.setWidth(viewportWidth)
-        webGLCanvas.setHeight(viewportHeight)
-        
-        webGLCanvas.setId("webglcanvas")
-        
-        Browser::getDocument().getElementById("view").appendChild(webglDiv)
-        Browser::getDocument().getElementById("webglDiv").appendChild(webGLCanvas)
-        
-        Browser::getDocument().getElementById("view").appendChild(timeshiftChart)
-        Browser::getDocument().getElementById("timeshiftChartDiv").appendChild(svgChart)
-        
-        glContext = webGLCanvas.getContext("experimental-webgl") as WebGLRenderingContext
-        if (glContext == null) {
-            Window::alert("Sorry, Your Browser doesn't support WebGL!")
-            return
-        }
-        glContext.viewport(0, 0, viewportWidth, viewportHeight)
-        
-        start()
-        
-=======
 		explorVizVisible = true
 		val Element viewElement = Browser::getDocument().getElementById("view")
 
@@ -130,7 +83,7 @@
 		glContext.viewport(0, 0, viewportWidth, viewportHeight)
 
 		start()
->>>>>>> ad063508
+        
 	}
 
 	def private static start() {
@@ -149,15 +102,9 @@
 		val animationCallBack = new MyAnimationCallBack()
 
 		tick(animationCallBack)
-<<<<<<< HEAD
-    }
-       
-    def private static initOpenGL() {
-=======
 	}
 
 	def private static initOpenGL() {
->>>>>>> ad063508
 		glContext.clearColor(1.0f, 1.0f, 1.0f, 1.0f)
 		glContext.clearDepth(1.0f)
 		glContext.enable(WebGLRenderingContext::DEPTH_TEST)
