package explorviz.visualization.clustering

import explorviz.shared.model.Application
import explorviz.shared.model.Component
import java.util.ArrayList
import java.util.List

/**
 *
 * @author Mirco Barzel
 *
 */
class Clustering {
	var static boolean ENABLED = false
	var static GenericClusterLink CLUSTER_METHOD = new CompleteLink()

	var static int MIN_CLASS_AMOUNT_FOR_CLUSTERING = 32

	def static void doSyntheticClustering(Application application) {
<<<<<<< HEAD
		if (ENABLED) {
			CLUSTER_METHOD.clusterNameCounter = 1;
			recursiveLookup(application.components.get(0), application)
		}
=======
		if (ENABLED){
			CLUSTER_METHOD.clusterNameCounter = 1;
			recursiveLookup(application.components.get(0), application)			
			}
>>>>>>> 2e795883
	}

	def static void recursiveLookup(Component component, Application application) {
		if (component.clazzes.size >= MIN_CLASS_AMOUNT_FOR_CLUSTERING && !component.synthetic) {
			Clustering::clusterClasses(component, application)
		}
		
		for (child : component.children) {
			recursiveLookup(child, application)
		}
	}

	def static void clusterClasses(Component parentComponent, Application application) {
		var List<ClusterData> clusterdata = new ArrayList<ClusterData>
		for (clazz : parentComponent.clazzes) {
			clusterdata.add(new ClusterData(clazz))
		}
		
		CLUSTER_METHOD.doGenericClustering(clusterdata, parentComponent, application)
	}
}<|MERGE_RESOLUTION|>--- conflicted
+++ resolved
@@ -11,25 +11,16 @@
  *
  */
 class Clustering {
-	var static boolean ENABLED = false
+	var static boolean ENABLED = true
 	var static GenericClusterLink CLUSTER_METHOD = new CompleteLink()
 
 	var static int MIN_CLASS_AMOUNT_FOR_CLUSTERING = 32
 
 	def static void doSyntheticClustering(Application application) {
-<<<<<<< HEAD
-		if (ENABLED) {
-			CLUSTER_METHOD.clusterNameCounter = 1;
+		if (ENABLED){			CLUSTER_METHOD.clusterNameCounter = 1;
 			recursiveLookup(application.components.get(0), application)
-		}
-=======
-		if (ENABLED){
-			CLUSTER_METHOD.clusterNameCounter = 1;
-			recursiveLookup(application.components.get(0), application)			
 			}
->>>>>>> 2e795883
 	}
-
 	def static void recursiveLookup(Component component, Application application) {
 		if (component.clazzes.size >= MIN_CLASS_AMOUNT_FOR_CLUSTERING && !component.synthetic) {
 			Clustering::clusterClasses(component, application)
