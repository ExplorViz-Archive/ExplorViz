package explorviz.visualization.renderer

import explorviz.visualization.engine.math.Vector3f
import explorviz.visualization.engine.math.Vector4f
import explorviz.visualization.engine.navigation.Camera
import explorviz.visualization.engine.primitives.Pipe
import explorviz.visualization.engine.primitives.PrimitiveObject
import explorviz.visualization.engine.primitives.Quad
import explorviz.visualization.engine.textures.TextureManager
import explorviz.visualization.layout.application.ApplicationLayoutInterface
import explorviz.visualization.model.ApplicationClientSide
import explorviz.visualization.model.ClazzClientSide
import explorviz.visualization.model.CommunicationClientSide
import explorviz.visualization.model.ComponentClientSide
import explorviz.visualization.model.helper.Draw3DNodeEntity
import java.util.ArrayList
import java.util.List
import explorviz.visualization.experiment.Experiment
import explorviz.visualization.model.helper.CommunicationAppAccumulator
import elemental.html.WebGLTexture

class ApplicationRenderer {
	static var Vector3f centerPoint
	static val List<PrimitiveObject> labels = new ArrayList<PrimitiveObject>(64)

	static val List<ComponentClientSide> laterDrawComponent = new ArrayList<ComponentClientSide>(64)
	static val List<ClazzClientSide> laterDrawClazz = new ArrayList<ClazzClientSide>(64)

	static val Vector4f WHITE = new Vector4f(1f, 1f, 1f, 1f)
	static val Vector4f BLACK = new Vector4f(0f, 0f, 0f, 1f)

	//	static val Vector4f BLUE = new Vector4f(193 / 255f, 0 / 255f, 79 / 255f, 1f)
	//	static val Vector4f RED = new Vector4f(240 / 255f, 240 / 255f, 10 / 255f, 1f)
	static val incomePicture = TextureManager::createTextureFromImagePath("in_colored.png")
	static val outgoingPicture = TextureManager::createTextureFromImagePath("out.png")

	def static drawApplication(ApplicationClientSide application, List<PrimitiveObject> polygons) {
		labels.clear()
		application.clearAllPrimitiveObjects()

		if (centerPoint == null) {
			centerPoint = getCenterPoint(application)
			Camera::vector.z = -100f
		}

		application.incomingCommunications.forEach [
			drawIncomingCommunication(it, polygons)
		]

		application.outgoingCommunications.forEach [
			drawOutgoingCommunication(it, polygons)
		]

		application.components.forEach [
			drawOpenedComponent(it, polygons, 0)
		]

		drawCommunications(application.communicationsAccumulated, polygons)

		laterDrawComponent.forEach [
			drawClosedComponents(it, polygons)
		]
		laterDrawComponent.clear()

		laterDrawClazz.forEach [
			drawClazz(it, polygons)
		]
		laterDrawClazz.clear()

		polygons.addAll(labels)
	}

	def private static void drawIncomingCommunication(CommunicationClientSide commu, List<PrimitiveObject> polygons) {
		drawInAndOutCommunication(commu, commu.source.name, incomePicture, polygons)
	}

	def private static void drawOutgoingCommunication(CommunicationClientSide commu, List<PrimitiveObject> polygons) {

		drawInAndOutCommunication(commu, commu.target.name, outgoingPicture, polygons)
	}

	def private static void drawInAndOutCommunication(CommunicationClientSide commu, String otherApplication,
		WebGLTexture picture, List<PrimitiveObject> polygons) {
		val center = new Vector3f(commu.pointsFor3D.get(0)).sub(centerPoint)

		val quad = new Quad(center, ApplicationLayoutInterface::externalPortsExtension, picture, null, true)

		val label = createLabel(center,
			new Vector3f(ApplicationLayoutInterface::externalPortsExtension.x * 8f,
				ApplicationLayoutInterface::externalPortsExtension.y + 4f,
				ApplicationLayoutInterface::externalPortsExtension.z * 8f), otherApplication, BLACK)

		commu.pointsFor3D.forEach [ point, i |
			if (i < commu.pointsFor3D.size - 1) {
				val pipe = createPipe(point, commu.pointsFor3D.get(i + 1), commu.lineThickness, false)

				//commu.primitiveObjects.add(pipe) TODO
				polygons.add(pipe)
			}
		]

		labels.add(quad)
		labels.add(label)
	}

	def private static drawCommunications(List<CommunicationAppAccumulator> communicationsAccumulated,
		List<PrimitiveObject> polygons) {
		communicationsAccumulated.forEach [
<<<<<<< HEAD

		Experiment::draw3DTutorialCom(it.source.name, it.target.name, points.get(0),
					points.get(1), centerPoint, polygons)
				
			drawCommunication(points, it.pipeSize, it.averageResponseTime, polygons)
=======
			Experiment::draw3DTutorialCom(source.name, target.name,
				new Vector3f(source.positionX, source.positionY, source.positionZ), source.width, source.height,
				source.depth, centerPoint, polygons)
			drawCommunication(points, it.pipeSize, it.averageResponseTime, polygons, it)
>>>>>>> c15d4ad6
		]
	}

	def private static drawCommunication(List<Vector3f> points, float pipeSize, float averageResponseTime,
		List<PrimitiveObject> polygons, CommunicationAppAccumulator commu) {
		points.forEach [ point, i |
			if (i < points.size - 1) {
				val pipe = createPipe(point, points.get(i + 1), pipeSize, false)

				commu.primitiveObjects.add(pipe)
				polygons.add(pipe)
			}
		]
	}

	def private static createPipe(Vector3f start, Vector3f end, float lineThickness, boolean transparent) {
		val communicationPipe = new Pipe()
		if (transparent) {
			communicationPipe.setTransparent(true)
			communicationPipe.setColor(ColorDefinitions::pipeColorTrans)
		} else {
			communicationPipe.setColor(ColorDefinitions::pipeColor)
		}
		communicationPipe.setLineThickness(lineThickness)
		communicationPipe.begin
		communicationPipe.addPoint(start.sub(centerPoint))
		communicationPipe.addPoint(end.sub(centerPoint))
		communicationPipe.end
		communicationPipe
	}

	def private static void drawOpenedComponent(ComponentClientSide component, List<PrimitiveObject> polygons, int index) {
		val box = component.createBox(centerPoint, component.color)

		val labelCenterPoint = new Vector3f(
			component.centerPoint.x - component.width / 2.0f + ApplicationLayoutInterface::labelInsetSpace / 2.0f +
				ApplicationLayoutInterface::insetSpace / 2f, component.centerPoint.y, component.centerPoint.z).sub(centerPoint)
		val labelExtension = new Vector3f(component.extension.x, component.extension.y / 2f,
			component.extension.z / 2f)
		val label = createLabelOpenPackages(labelCenterPoint, labelExtension, component.name,
			if (index == 0) BLACK else WHITE)

		component.primitiveObjects.add(box)

		polygons.add(box)
		labels.add(label)

		component.clazzes.forEach [
			if (component.opened) {

				//drawClazzes(it, polygons)
				laterDrawClazz.add(it)
			}
		]

		component.children.forEach [
			if (it.opened) {
				drawOpenedComponent(it, polygons, index + 1)
			} else {
				if (component.opened) {

					//					drawClosedComponents(it, polygons)
					laterDrawComponent.add(it)
				}
			}
		]

		val arrow = Experiment::draw3DTutorial(component.name,
			new Vector3f(component.positionX, component.positionY, component.positionZ), component.width,
			component.height, component.depth, centerPoint, polygons)
		component.primitiveObjects.addAll(arrow)
	}

	def private static void drawClosedComponents(ComponentClientSide component, List<PrimitiveObject> polygons) {
		val box = component.createBox(centerPoint, component.color)
		val label = createLabel(component.centerPoint.sub(centerPoint), component.extension, component.name, WHITE)

		component.primitiveObjects.add(box)

		polygons.add(box)
		labels.add(label)

		val arrow = Experiment::draw3DTutorial(component.name,
			new Vector3f(component.positionX, component.positionY, component.positionZ), component.width,
			component.height, component.depth, centerPoint, polygons)
		component.primitiveObjects.addAll(arrow)
	}

	def private static void drawClazz(ClazzClientSide clazz, List<PrimitiveObject> polygons) {
		val box = clazz.createBox(centerPoint, clazz.color)
		val label = createLabel(
			new Vector3f(clazz.positionX - centerPoint.x + clazz.width / 2f,
				clazz.positionY - centerPoint.y + clazz.height / 2f,
				clazz.positionZ - centerPoint.z + clazz.depth / 2f),
			new Vector3f(clazz.width / 2f, clazz.height / 2f, clazz.depth / 2f),
			clazz.name,
			WHITE
		)

		clazz.primitiveObjects.add(box)

		polygons.add(box)
		labels.add(label)

		val arrow = Experiment::draw3DTutorial(clazz.name,
			new Vector3f(clazz.positionX, clazz.positionY, clazz.positionZ), clazz.width, clazz.height, clazz.depth,
			centerPoint, polygons)
		clazz.primitiveObjects.addAll(arrow)
	}

	def private static createLabel(Vector3f center, Vector3f itsExtension, String label, Vector4f color) {
		val texture = TextureManager::createTextureFromTextWithColor(label, 1024, 1024, color)

		val normalY = center.y + itsExtension.y + 0.02f
		val heigheredY = center.y + itsExtension.y + 0.02f

		val xExtension = Math::max(itsExtension.x * 5f, 13f)
		val zExtension = xExtension

		new Quad(
			new Vector3f(center.x - xExtension, normalY, center.z),
			new Vector3f(center.x, normalY, center.z + zExtension),
			new Vector3f(center.x + xExtension, heigheredY, center.z),
			new Vector3f(center.x, heigheredY, center.z - zExtension),
			texture,
			true
		)
	}

	def private static createLabelOpenPackages(Vector3f center, Vector3f itsExtension, String label, Vector4f color) {
		val texture = TextureManager::createTextureFromTextWithColor(label, 1024, 1024, color)

		val yValue = center.y + 0.02f

		val xExtension = itsExtension.x
		val zExtension = Math::max(itsExtension.z * 5f, 13f)

		new Quad(
			new Vector3f(center.x - xExtension, yValue, center.z - zExtension),
			new Vector3f(center.x - xExtension, yValue, center.z + zExtension),
			new Vector3f(center.x + xExtension, yValue, center.z + zExtension),
			new Vector3f(center.x + xExtension, yValue, center.z - zExtension),
			texture,
			true
		)
	}

	def private static getCenterPoint(ApplicationClientSide application) {
		val rect = new ArrayList<Float>
		rect.add(Float::MAX_VALUE)
		rect.add(-Float::MAX_VALUE)
		rect.add(Float::MAX_VALUE)
		rect.add(-Float::MAX_VALUE)
		rect.add(Float::MAX_VALUE)
		rect.add(-Float::MAX_VALUE)

		val MIN_X = 0
		val MAX_X = 1
		val MIN_Y = 2
		val MAX_Y = 3
		val MIN_Z = 4
		val MAX_Z = 5

		application.components.forEach [
			getMinMaxFromQuad(it, rect, MIN_X, MAX_X, MAX_Y, MIN_Y, MAX_Z, MIN_Z)
		]

		new Vector3f(rect.get(MIN_X) + ((rect.get(MAX_X) - rect.get(MIN_X)) / 2f),
			rect.get(MIN_Y) + ((rect.get(MAX_Y) - rect.get(MIN_Y)) / 2f),
			rect.get(MIN_Z) + ((rect.get(MAX_Z) - rect.get(MIN_Z)) / 2f))
	}

	def private static getMinMaxFromQuad(Draw3DNodeEntity entity, ArrayList<Float> rect, int MIN_X, int MAX_X, int MAX_Y,
		int MIN_Y, int MAX_Z, int MIN_Z) {
		val curX = entity.positionX
		val curY = entity.positionY
		val curZ = entity.positionZ

		if (curX < rect.get(MIN_X)) {
			rect.set(MIN_X, curX)
		}
		if (rect.get(MAX_X) < curX + (entity.width)) {
			rect.set(MAX_X, curX + (entity.width))
		}

		if (curY > rect.get(MAX_Y)) {
			rect.set(MAX_Y, curY)
		}
		if (rect.get(MIN_Y) > curY - (entity.height)) {
			rect.set(MIN_Y, curY - (entity.height))
		}

		if (curZ < rect.get(MIN_Z)) {
			rect.set(MIN_Z, curZ)
		}
		if (rect.get(MAX_Z) < curZ + (entity.width)) {
			rect.set(MAX_Z, curZ + (entity.width))
		}
	}
}<|MERGE_RESOLUTION|>--- conflicted
+++ resolved
@@ -106,18 +106,11 @@
 	def private static drawCommunications(List<CommunicationAppAccumulator> communicationsAccumulated,
 		List<PrimitiveObject> polygons) {
 		communicationsAccumulated.forEach [
-<<<<<<< HEAD
 
 		Experiment::draw3DTutorialCom(it.source.name, it.target.name, points.get(0),
 					points.get(1), centerPoint, polygons)
 				
 			drawCommunication(points, it.pipeSize, it.averageResponseTime, polygons)
-=======
-			Experiment::draw3DTutorialCom(source.name, target.name,
-				new Vector3f(source.positionX, source.positionY, source.positionZ), source.width, source.height,
-				source.depth, centerPoint, polygons)
-			drawCommunication(points, it.pipeSize, it.averageResponseTime, polygons, it)
->>>>>>> c15d4ad6
 		]
 	}
 
