--- conflicted
+++ resolved
@@ -1,11 +1,8 @@
 package explorviz.visualization.renderer
 
 import elemental.html.WebGLTexture
-<<<<<<< HEAD
-=======
 import explorviz.plugin.attributes.IPluginKeys
 import explorviz.plugin.main.Perspective
->>>>>>> b9ea3d33
 import explorviz.shared.model.Application
 import explorviz.shared.model.Communication
 import explorviz.shared.model.Landscape
@@ -21,25 +18,19 @@
 import explorviz.visualization.engine.primitives.PipeContainer
 import explorviz.visualization.engine.primitives.PrimitiveObject
 import explorviz.visualization.engine.primitives.Quad
-<<<<<<< HEAD
 import explorviz.visualization.engine.primitives.QuadContainer
-=======
->>>>>>> b9ea3d33
 import explorviz.visualization.engine.textures.TextureManager
 import explorviz.visualization.experiment.Experiment
 import explorviz.visualization.main.ExplorViz
 import java.util.ArrayList
 import java.util.List
-<<<<<<< HEAD
 import explorviz.shared.model.helper.ELanguage
 import explorviz.shared.model.helper.CommunicationAccumulator
 import explorviz.shared.model.helper.CommunicationTileAccumulator
 import explorviz.shared.model.helper.Point
 import explorviz.visualization.main.MathHelpers
-=======
 import explorviz.plugin.capacitymanagement.CapManExecutionStates
 import explorviz.visualization.engine.math.Vector4f
->>>>>>> b9ea3d33
 
 class LandscapeRenderer {
 	static var Vector3f viewCenterPoint = null
@@ -156,7 +147,6 @@
 		drawTutorialIfEnabled(system, new Vector3f(system.positionX, system.positionY, z))
 	}
 
-<<<<<<< HEAD
 	def private static void createOpenSymbol(DrawNodeEntity entity, Vector4f plusColor, Vector4f backgroundColor) {
 		val extensionX = 0.2f
 		val extensionY = 0.2f
@@ -204,8 +194,6 @@
 			false)
 	}
 
-=======
->>>>>>> b9ea3d33
 	private def static void drawTutorialIfEnabled(DrawNodeEntity nodeEntity, Vector3f pos) {
 		arrows.addAll(
 			Experiment::drawTutorial(nodeEntity.name, pos, nodeEntity.width, nodeEntity.height, viewCenterPoint))
@@ -278,7 +266,6 @@
 	}
 
 	def private static createApplicationDrawing(Application application, float z, List<PrimitiveObject> polygons) {
-<<<<<<< HEAD
 		application.positionZ = z + 0.1f
 		QuadContainer::createQuad(application, viewCenterPoint, null, null, true)
 		createApplicationLabel(application, application.name)
@@ -344,30 +331,6 @@
 				tile.requestsCache = tile.requestsCache + commu.requests
 
 				accum.tiles.add(tile)
-=======
-		val applicationQuad = application.createApplicationQuad(application.name, z + 0.04f, viewCenterPoint)
-		application.primitiveObjects.add(applicationQuad)
-		polygons.add(applicationQuad)
-
-		var WebGLTexture symbol = null
-		var Vector4f rgbColor = null
-
-		if (ExplorViz::currentPerspective == Perspective::SYMPTOMS) {
-
-			if (application.isGenericDataPresent(IPluginKeys::WARNING_ANOMALY) &&
-				application.getGenericBooleanData(IPluginKeys::WARNING_ANOMALY)) {
-				symbol = warningSignTexture
-			} else if (application.isGenericDataPresent(IPluginKeys::ERROR_ANOMALY) &&
-				application.getGenericBooleanData(IPluginKeys::ERROR_ANOMALY)) {
-				symbol = errorSignTexture
-			}
-		} else if (ExplorViz::currentPerspective == Perspective::DIAGNOSIS) {
-			if (application.isGenericDataPresent(IPluginKeys::ROOTCAUSE_RGB_INDICATOR)) {
-				val rgbValue = application.getGenericStringData(IPluginKeys::ROOTCAUSE_RGB_INDICATOR)
-				val splitVal = rgbValue.split(",")
-				rgbColor = new Vector4f(Integer.parseInt(splitVal.get(0)) / 255f,
-					Integer.parseInt(splitVal.get(1)) / 255f, Integer.parseInt(splitVal.get(2)) / 255f, 1f)
->>>>>>> b9ea3d33
 			}
 		} else if (ExplorViz::currentPerspective == Perspective::EXECUTION) {
 			if (application.parent.parent.opened || application.parent.parent.nodes.size == 1) {
@@ -379,7 +342,6 @@
 				}
 			}
 		}
-<<<<<<< HEAD
 	}
 
 	def static private seekOrCreateTile(Point start, Point end,
@@ -416,38 +378,5 @@
 			}
 			LineContainer::createLine(it, viewCenterPoint)
 		]
-=======
-
-		if (symbol != null || rgbColor != null) {
-			val signWidth = application.height / 6f
-
-			val appCenterX = application.positionX + application.width / 2f - viewCenterPoint.x
-			val appCenterY = application.positionY - application.height / 2f - viewCenterPoint.y
-
-			var Quad sign = null
-
-			if (rgbColor == null) {
-				sign = new Quad(
-					new Vector3f(appCenterX + application.width / 2f - signWidth,
-						appCenterY + application.height / 2f - signWidth, z + 0.1f),
-					new Vector3f(signWidth, signWidth, 0.0f), symbol, null, true, false)
-			} else {
-				sign = new Quad(
-					new Vector3f(appCenterX + application.width / 2f - signWidth,
-						appCenterY + application.height / 2f - signWidth, z + 0.1f),
-					new Vector3f(signWidth, signWidth, 0.0f), null, rgbColor, true, false)
-			}
-
-			application.primitiveObjects.add(sign)
-			polygons.add(sign)
-		}
-
-		drawTutorialIfEnabled(application,
-			new Vector3f(
-				application.positionX,
-				application.positionY - 0.05f,
-				z
-			))
->>>>>>> b9ea3d33
 	}
 }