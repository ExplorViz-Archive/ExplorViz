package explorviz.visualization.renderer

import explorviz.shared.model.Application
import explorviz.shared.model.Communication
import explorviz.shared.model.Landscape
import explorviz.shared.model.Node
import explorviz.shared.model.NodeGroup
import explorviz.shared.model.System
import explorviz.shared.model.helper.DrawNodeEntity
import explorviz.visualization.engine.main.WebGLStart
import explorviz.visualization.engine.math.Vector3f
import explorviz.visualization.engine.navigation.Camera
import explorviz.visualization.engine.primitives.PrimitiveObject
import explorviz.visualization.experiment.Experiment
import java.util.ArrayList
import java.util.List
import explorviz.visualization.engine.primitives.LabelContainer
import explorviz.visualization.engine.primitives.BoxContainer
import explorviz.visualization.engine.primitives.PipeContainer

class LandscapeRenderer {
	static var Vector3f centerPoint = null

	static val List<PrimitiveObject> arrows = new ArrayList<PrimitiveObject>()


	static val MIN_X = 0
	static val MAX_X = 1
	static val MIN_Y = 2
	static val MAX_Y = 3

	def static void drawLandscape(Landscape landscape, List<PrimitiveObject> polygons, boolean firstViewAfterChange) {
		if (centerPoint == null || firstViewAfterChange) {
			calculateCenterAndZZoom(landscape)
		}

		val DEFAULT_Z_LAYER_DRAWING = 0f
<<<<<<< HEAD
		arrows.clear()
				
=======

		PipeContainer::clear()
		BoxContainer::clear()
		LabelContainer::clear()

>>>>>>> 95d727ee
		landscape.systems.forEach [
			clearDrawingEntities(it)
			createSystemDrawing(it, DEFAULT_Z_LAYER_DRAWING, polygons)
		]

		landscape.applicationCommunication.forEach [
			it.primitiveObjects.clear()
		]
		Communication::createCommunicationLines(DEFAULT_Z_LAYER_DRAWING, landscape, centerPoint, polygons)
		
		polygons.addAll(arrows)

		
	}

	def static void calculateCenterAndZZoom(Landscape landscape) {
		val rect = getLandscapeRect(landscape)
		val SPACE_IN_PERCENT = 0.02f

		val perspective_factor = WebGLStart::viewportWidth / WebGLStart::viewportHeight as float

		var requiredWidth = Math.abs(rect.get(MAX_X) - rect.get(MIN_X))
		requiredWidth += requiredWidth * SPACE_IN_PERCENT
		var requiredHeight = Math.abs(rect.get(MAX_Y) - rect.get(MIN_Y))
		requiredHeight += requiredHeight * SPACE_IN_PERCENT

		val newZ_by_width = requiredWidth * -1f / perspective_factor
		val newZ_by_height = requiredHeight * -1f

		Camera::getVector.z = Math.min(Math.min(newZ_by_width, newZ_by_height), -10f)

		centerPoint = new Vector3f(rect.get(MIN_X) + ((rect.get(MAX_X) - rect.get(MIN_X)) / 2f),
			rect.get(MIN_Y) + ((rect.get(MAX_Y) - rect.get(MIN_Y)) / 2f), 0)
	}

	def private static createSystemDrawing(System system, float z, List<PrimitiveObject> polygons) {
		if (system.nodeGroups.size() > 1) {
			val systemQuad = system.createSystemQuad(z - 0.2f, centerPoint)

			val systemOpenSymbol = system.createSystemOpenSymbol()
			val systemLabel = system.createSystemLabel(systemQuad, system.name)

			system.primitiveObjects.add(systemQuad)
			system.primitiveObjects.add(systemOpenSymbol)
			system.primitiveObjects.add(systemLabel)

			polygons.add(systemQuad)
			polygons.add(systemOpenSymbol)
			polygons.add(systemLabel)
		}

		if (system.opened) {
			system.nodeGroups.forEach [
				createNodeGroupDrawing(it, z, polygons)
			]
		}

		val arrow = Experiment::drawTutorial(system.name, new Vector3f(system.positionX, system.positionY, z),
			system.width, system.height, centerPoint)
		arrows.addAll(arrow)
	}

	def private static createNodeGroupDrawing(NodeGroup nodeGroup, float z, List<PrimitiveObject> polygons) {
		if (nodeGroup.nodes.size() > 1) {
			val nodeGroupQuad = nodeGroup.createNodeGroupQuad(z, centerPoint)

			val nodeGroupOpenSymbol = nodeGroup.createNodeGroupOpenSymbol()

			nodeGroup.primitiveObjects.add(nodeGroupQuad)
			nodeGroup.primitiveObjects.add(nodeGroupOpenSymbol)

			polygons.add(nodeGroupQuad)
			polygons.add(nodeGroupOpenSymbol)
		}

		nodeGroup.nodes.forEach [
			createNodeDrawing(it, z, polygons)
		]

		val arrow = Experiment::drawTutorial(nodeGroup.name, new Vector3f(nodeGroup.positionX, nodeGroup.positionY, z),
			nodeGroup.width, nodeGroup.height, centerPoint)
		arrows.addAll(arrow)
	}

	def private static createNodeDrawing(Node node, float z, List<PrimitiveObject> polygons) {
		if (node.visible) {
			val nodeQuad = node.createNodeQuad(z + 0.01f, centerPoint)
			val label = if (node.parent.opened) node.ipAddress else node.parent.name
			val nodeLabel = node.createNodeLabel(nodeQuad, label)

			node.primitiveObjects.add(nodeQuad)
			node.primitiveObjects.add(nodeLabel)

			polygons.add(nodeQuad)
			polygons.add(nodeLabel)

			node.applications.forEach [
				createApplicationDrawing(it, z, polygons)
			]

			val arrow = Experiment::drawTutorial(node.name, new Vector3f(node.positionX, node.positionY, z),
				node.width, node.height, centerPoint)
			arrows.addAll(arrow)
		}
	}

	def private static createApplicationDrawing(Application application, float z, List<PrimitiveObject> polygons) {
		var PrimitiveObject oldQuad = null
		if (!application.primitiveObjects.empty) {
			oldQuad = application.primitiveObjects.get(0)
		}

		val applicationQuad = application.createApplicationQuad(application.name, z + 0.04f, centerPoint, oldQuad)
		application.primitiveObjects.add(applicationQuad)
		polygons.add(applicationQuad)

		val arrow = Experiment::drawTutorial(application.name,
			new Vector3f(application.positionX, application.positionY, z), application.width, application.height,
			centerPoint)
		arrows.addAll(arrow)
	}

	def private static List<Float> getLandscapeRect(Landscape landscape) {
		val rect = new ArrayList<Float>
		rect.add(Float::MAX_VALUE)
		rect.add(-Float::MAX_VALUE)
		rect.add(Float::MAX_VALUE)
		rect.add(-Float::MAX_VALUE)

		if (landscape.systems.empty) {
			rect.set(MIN_X, 0f)
			rect.set(MAX_X, 1f)
			rect.set(MIN_Y, 0f)
			rect.set(MAX_Y, 1f)
		}

		landscape.systems.forEach [ system |
			getMinMaxFromQuad(system, rect)
			system.nodeGroups.forEach [
				it.nodes.forEach [
					getMinMaxFromQuad(it, rect)
				]
			]
		]

		rect
	}

	def private static void getMinMaxFromQuad(DrawNodeEntity it, ArrayList<Float> rect) {
		val curX = it.positionX
		val curY = it.positionY
		if (curX < rect.get(MIN_X)) {
			rect.set(MIN_X, curX)
		}
		if (rect.get(MAX_X) < curX + (it.width)) {
			rect.set(MAX_X, curX + (it.width))
		}
		if (curY > rect.get(MAX_Y)) {
			rect.set(MAX_Y, curY)
		}
		if (rect.get(MIN_Y) > curY - (it.height)) {
			rect.set(MIN_Y, curY - (it.height))
		}
	}

	def private static void clearDrawingEntities(System system) {
		system.primitiveObjects.clear()
		
		system.nodeGroups.forEach [
			it.primitiveObjects.clear()
			it.nodes.forEach [
				it.primitiveObjects.clear()
				it.applications.forEach [
					it.primitiveObjects.clear()
				]
			]
		]
	}
}<|MERGE_RESOLUTION|>--- conflicted
+++ resolved
@@ -35,16 +35,12 @@
 		}
 
 		val DEFAULT_Z_LAYER_DRAWING = 0f
-<<<<<<< HEAD
 		arrows.clear()
 				
-=======
-
 		PipeContainer::clear()
 		BoxContainer::clear()
 		LabelContainer::clear()
 
->>>>>>> 95d727ee
 		landscape.systems.forEach [
 			clearDrawingEntities(it)
 			createSystemDrawing(it, DEFAULT_Z_LAYER_DRAWING, polygons)
