package explorviz.visualization.renderer;

/**
 * First prototype for switching the 3D visualization from plain WebGL towards
 * ThreeJS
 *
 * @author Christian Zirkelbach
 *
 */

public class ThreeJSRenderer {

	public static native void mouseHandler() /*-{

		var THREE = $wnd.THREE;
		var canvas = $wnd.canvas;
		var camera = $wnd.camera;
		var instances = $wnd.landscapeInstances;
		var system = $wnd.landscapeSystem;
		var packages = $wnd.landscapePackages;
		var textmesh = $wnd.textMesh;

		var mouseX = 0, mouseY = 0;
		var mouseDownLeft = false, mouseDownRight = false;
		var mouseWheelPressed = false;
		var cameraTranslateX = 0, cameraTranslateY = 0;
		// low value => high speed
		var movementSpeed = 100;
		var mouse = new THREE.Vector2();
		mouse.leftClicked = false;

		// get offset from parent element (navbar) : {top, left}
		var canvasOffset = $wnd.jQuery($wnd.canvas).offset();

		function onMouseMove(evt) {
			if (!mouseDownLeft && !mouseDownRight) {
				return;
			}

			evt.preventDefault();

			// reset possible left click -> no raycasting when mouse moves
			mouse.leftClicked = false;

			// rotate around center of mesh group
			if (mouseDownRight) {
				var deltaX = evt.clientX - mouseX, deltaY = evt.clientY
						- mouseY;
				mouseX = evt.clientX;
				mouseY = evt.clientY;

				rotateScene(deltaX, deltaY);
			}
			// translate
			else if (mouseDownLeft) {
				var deltaX = evt.clientX - cameraTranslateX, deltaY = evt.clientY
						- cameraTranslateY;
				cameraTranslateX = evt.clientX;
				cameraTranslateY = evt.clientY;

				translateCamera(deltaX, deltaY);
			}
		}

		function onMouseDown(evt) {

			var btnCode = evt.which;
			evt.preventDefault();

			// rotation
			// right && !left
			if (btnCode == 3) {
				mouseDownLeft = false;
				mouseDownRight = true;
				mouseX = evt.clientX;
				mouseY = evt.clientY;
				mouse.leftClicked = false;
			}

			// translation
			// !right && left
			else if (btnCode == 1) {
				mouseDownLeft = true;
				mouseDownRight = false;
				cameraTranslateX = evt.clientX;
				cameraTranslateY = evt.clientY;

				mouse.leftClicked = true;
			} else {
				mouse.leftClicked = false;
			}
		}

		function onMouseUp(evt) {
			evt.preventDefault();

			// normalize coordinates
			mouse.x = ((evt.clientX + canvasOffset.left) / $wnd.innerWidth) * 2 - 1;
			mouse.y = -((evt.clientY + canvasOffset.top) / $wnd.innerHeight) * 2 + 1;

			raycasting();

			mouse.leftClicked == false;
			mouseDownLeft = false;
			mouseDownRight = false;
		}

		function onMouseWheelPressed(evt) {
			var delta = Math.max(-1, Math.min(1,
					(evt.wheelDelta || -evt.detail)));

			mouseWheelPressed = true;
			zoomCamera(delta);
			mouseWheelPressed = false;
		}

		var raycaster = new THREE.Raycaster();
		var mouse = new THREE.Vector2();
		var INTERSECTED;
		var oldColor = new THREE.Color();

		function raycasting() {
			// TODO
			// ray has a little offset, needs to be fixed
			// Maybe still an offset problem with the canvas?

			// update the picking ray with the camera and mouse position
			raycaster.setFromCamera(mouse, $wnd.camera);
			// calculate objects intersecting the picking ray
			var intersections = raycaster.intersectObjects($wnd.scene.children);

			if (intersections.length > 0 && mouse.leftClicked == true) {

				var obj = intersections[0].object;

				if (INTERSECTED != obj) {
					if (INTERSECTED != undefined) {
						INTERSECTED.material.color.set(oldColor);
					}
					INTERSECTED = obj;
					oldColor.copy(obj.material.color);
					//					console.log(oldColor);
					obj.material.color.setRGB(1, 0, 0);
				} else {
					//					console.log(oldColor);
					obj.material.color.set(oldColor);
					INTERSECTED = null;
				}
			}
		}

		function rotateScene(deltaX, deltaY) {
			instances.rotation.y += deltaX / movementSpeed;
			instances.rotation.x += deltaY / movementSpeed;

			system.rotation.y += deltaX / movementSpeed;
			system.rotation.x += deltaY / movementSpeed;

			packages.rotation.y += deltaX / movementSpeed;
			packages.rotation.x += deltaY / movementSpeed;

			//			textmesh.rotateY += deltaX / movementSpeed;
			//			textmesh.rotateX += deltaY / movementSpeed;
		}

		function translateCamera(deltaX, deltaY) {
			camera.position.x -= deltaX / movementSpeed;
			camera.position.y += deltaY / movementSpeed;
		}

		function zoomCamera(delta) {
			// zoom in
			if (delta > 0) {
				camera.position.z -= delta;
			}
			// zoom out
			else {
				camera.position.z -= delta;
			}
			// TODO
			// forbid zooming through object?
		}

		canvas.addEventListener('mousemove', onMouseMove, false);
		canvas.addEventListener('mouseup', onMouseUp, false);
		canvas.addEventListener('mousedown', onMouseDown, false);
		canvas.addEventListener('mousewheel', onMouseWheelPressed, false);

	}-*/;

	public static native void drawPrototypeLandscape() /*-{

		var THREE = $wnd.THREE;
		var Leap = $wnd.Leap;
		var vrControls;
		var vrEffect;

		var viewportWidth = @explorviz.visualization.engine.main.WebGLStart::viewportWidth;
		var viewportHeight = @explorviz.visualization.engine.main.WebGLStart::viewportHeight;

<<<<<<< HEAD
		//		$wnd.camera = new THREE.PerspectiveCamera(75, viewportWidth
		//				/ viewportHeight, 0.1, 1000);

		$wnd.camera = new THREE.PerspectiveCamera(75, viewportWidth
				/ viewportHeight, 1.0, 1000);
=======
		$wnd.camera = new THREE.PerspectiveCamera(75, viewportWidth
				/ viewportHeight, 0.1, 1000);
>>>>>>> 75f8a038

		$wnd.camera.position.z = 20;

		$wnd.canvas = document.createElement('canvas');
		$wnd.canvas.id = "threeCanvas";

		$wnd.scene = new THREE.Scene();
		var renderer = new THREE.WebGLRenderer({
			canvas : $wnd.canvas,
			antialias : true,
			alpha : true
		});

		renderer.setSize(viewportWidth, viewportHeight);

		// set background color to white
		renderer.setClearColor(0xffffff, 1);

		renderer.shadowMap.enabled = true;
		// soften the shadows
		renderer.shadowMapSoft = true;

		// Define the spotlight for the scene
		// TODO
		// needs "color" tuning to be like the origional ExplorViz 3D visualization
		// basic hex colors are identical to ExplorViz
		var spotLight = new THREE.SpotLight(0xffffff, 1.3, 1000, 1.56, 0, 0);
		spotLight.position.set(100, 100, 100);
		//		spotLight.castShadow = false;
		//		spotLight.shadow.camera.near = 6;
		//		spotLight.shadow.camera.far = 13;
		$wnd.scene.add(spotLight);

		// allows to debug the spotlight
		//		var spotLightHelper = new THREE.SpotLightHelper(spotLight);
		//		scene.add(spotLightHelper);

		// inserting objects
		createSystem($wnd.scene);
		createPackages($wnd.scene);
		createInstances($wnd.scene);

		createArrowHelpers($wnd.scene);

		var font = undefined;

		// List of texts and related positions
		var textList = [ {
			text : "upper",
			position : {
				x : 1,
				y : 1,
				z : 1
			}
		}, {
			text : "lower",
			position : {
				x : 1,
				y : 3,
				z : 1
			}
		} ];

		loadFont(textList);

		//		createLabel(scene);

		// allow receiving shadow
		//		$wnd.landscapeInstances.receiveShadow = true;
		//		$wnd.landscapeSystem.receiveShadow = true;
		//		$wnd.landscapePackages.receiveShadow = true;

		// rotates the model towards 45 degree and zooms out
		resetCamera();

		// inject into website
		$wnd.jQuery("#webglcanvas").hide();
		$wnd.jQuery("#webglDiv").append($wnd.canvas);

		// possible option for future work:
		// reposition camera if translating objects is not working, e.g.
		// camera.position.set(0,-12,5);
		// camera.lookAt(new THREE.Vector3( 0, 5, 0 ));		

		initLeap();

		// Rendering Section	
		animate();

		function animate() {
			requestAnimationFrame(animate);
			vrControls.update();
			render();
		}

		function render() {
<<<<<<< HEAD
			renderer.render($wnd.scene, $wnd.camera);
=======
			vrEffect.render($wnd.scene, $wnd.camera);
			//renderer.render($wnd.scene, $wnd.camera);
		}

		// Functions		

		function initLeap() {

			Leap.loop();

			Leap.loopController.use('transform', {
				vr : true,
				effectiveParent : $wnd.camera
			});

			Leap.loopController.use('boneHand', {
				scene : $wnd.scene,
				arm : true
			});

			vrControls = new THREE.VRControls($wnd.camera);
			vrEffect = new THREE.VREffect(renderer);

			// handler if necessary
			var onkey = function(event) {
				if (event.key === 'z' || event.keyCode === 122) {
					vrControls.zeroSensor();
				}
				if (event.key === 'f' || event.keyCode === 102) {
					console.log('f');
					return vrEffect.setFullScreen(true);
				}
			};
>>>>>>> 75f8a038
		}

		// Loads the font and create afterwards the texts
		function loadFont(textList) {
			var loader = new THREE.FontLoader();
			loader.load('js/threeJS/fonts/helvetiker_regular.typeface.js',
					function(response) {
						font = response;
						createTexts(textList);
					});
		}

		// creates texts and places them on a given position
		// TODO
		// cannot access textMesh outside this "inner" function => no rotation possible;
		function createTexts(textList) {

			var textGeo;
			var textMesh;

			var textMaterial = new THREE.MeshPhongMaterial({
				color : 0x0000000,
				specular : 0x000000
			});

			for (var i = 0; i < textList.length; i++) {
				textGeo = new THREE.TextGeometry(textList[i].text, {
					font : font,
					size : 0.4,
					height : 0.01,
					curveSegments : 12,
				});

				textGeo.computeBoundingBox();
				textGeo.computeVertexNormals();

				textMesh = new THREE.Mesh(textGeo, textMaterial);

				textMesh.position.x = textList[i].position.x;
				textMesh.position.y = textList[i].position.y;
				textMesh.position.z = textList[i].position.z;

				$wnd.scene.add(textMesh);
			}
		}

		//		// Testing adding a label
		//		function createLabel(scene) {
		//
		//			var texts = [ "upper", "lower" ];
		//
		//			// Regarding undefined reference in helvetiker_regular.typeface.js (chrome console log)
		//			// see: https://github.com/mrdoob/three.js/issues/7360#issuecomment-148841200
		//			// Nevertheless the label is drawn
		//			// see also: https://github.com/mrdoob/three.js/issues/7360#issuecomment-183119398
		//			// and https://jsfiddle.net/287rumst/1/			
		//			// there is no undefined reference in chrome's log (still, same code)
		//			// but error only occurs once. Bug with GWT?
		//
		//			var loader = new THREE.FontLoader();
		//			loader.load('js/threeJS/fonts/helvetiker_regular.typeface.js',
		//					function(font) {
		//
		//						$wnd.opts = font;
		//
		//						console.log(font);
		//
		//						var textGeo = new THREE.TextGeometry(texts[0], {
		//							font : font,
		//							size : 0.4,
		//							height : 0.01,
		//							curveSegments : 12,
		//							bevelThickness : 1,
		//							bevelSize : 1,
		//							bevelEnabled : false
		//						});
		//
		//						textGeo.computeBoundingBox();
		//
		//						var textMaterial = new THREE.MeshPhongMaterial({
		//							color : 0x0000000,
		//							//color : 0xFFFFFFF,
		//							specular : 0x000000
		//						});
		//						var textMesh = new THREE.Mesh(textGeo, textMaterial);
		//
		//						textMesh.position.x = 1;
		//						textMesh.position.y = 1;
		//						textMesh.position.z = 1;
		//
		//						scene.add(textMesh);
		//					});
		//		}

		// Resets the camera/model towards an predefined position (45 degree)
		function resetCamera() {
			var rotationX = 0.57;
			var rotationY = -0.76;
			var cameraPositionZ = 20;

			$wnd.landscapeSystem.rotation.x = rotationX;
			$wnd.landscapeSystem.rotation.y = rotationY;
			$wnd.landscapePackages.rotation.x = rotationX;
			$wnd.landscapePackages.rotation.y = rotationY;
			$wnd.landscapeInstances.rotation.x = rotationX;
			$wnd.landscapeInstances.rotation.y = rotationY;
			$wnd.camera.position.z = cameraPositionZ;

			//			$wnd.textMesh.rotation.x = rotationX;
			//			$wnd.textMesh.rotation.y = rotationY;
		}

		// Testing adding a system
		function createSystem(scene) {
			var outerGeometrySystem = new THREE.Geometry();
			var sizeVectorSystem = new THREE.Vector3(15, 1, 15);
			var positionVectorSystem = new THREE.Vector3(0, -2, 0);

			var meshSystem = createBox(sizeVectorSystem, positionVectorSystem);
			outerGeometrySystem.merge(meshSystem.geometry, meshSystem.matrix);

			// translate center to (0,0,0)
			//		outerGeometrySystem.computeBoundingSphere();
			//		outerGeometrySystem.center();

			// color system
			var materialSystem = new THREE.MeshLambertMaterial();
			materialSystem.side = THREE.DoubleSide;
			materialSystem.color = setColor("system");

			$wnd.landscapeSystem = new THREE.Mesh(outerGeometrySystem,
					materialSystem);
			$wnd.scene.add($wnd.landscapeSystem);
		}

		// Testing adding packages
		function createPackages(scene) {
			var packageSize = 13;
			var outerGeometryPackages = new THREE.Geometry();
			var sizeVectorPackages = new THREE.Vector3(packageSize, 1,
					packageSize);
			var positionVectorPackages = new THREE.Vector3(0, -1, 0);

			var meshPackages = createBox(sizeVectorPackages,
					positionVectorPackages);
			outerGeometryPackages.merge(meshPackages.geometry,
					meshPackages.matrix);

			// translate center to (0,0,0)
			//		outerGeometrySystem.computeBoundingSphere();
			//		outerGeometrySystem.center();

			// color package
			var materialPackages = new THREE.MeshLambertMaterial();
			//			materialPackages.color = setColor("background");
			materialPackages.side = THREE.DoubleSide;
			materialPackages.color = setColor("foreground");

			$wnd.landscapePackages = new THREE.Mesh(outerGeometryPackages,
					materialPackages);
			$wnd.scene.add($wnd.landscapePackages);
		}

		/// Testing adding instances
		function createInstances(scene) {
			var outerGeometryInstances = new THREE.Geometry();
			var sizeFactor = 0.5;

			for (var i = 0; i < 3; i++) {
				var sizeVector = new THREE.Vector3(sizeFactor * 1,
						sizeFactor * 5, sizeFactor * 1);
				var positionVector = new THREE.Vector3(0, 0, 0);
				positionVector.x = 5 * i;
				var mesh = createBox(sizeVector, positionVector);
				outerGeometryInstances.merge(mesh.geometry, mesh.matrix);
			}

			// translate center to (0,0,0)
			outerGeometryInstances.computeBoundingSphere();
			outerGeometryInstances.center();

			// color instance
			var materialInstances = new THREE.MeshLambertMaterial();
			materialInstances.side = THREE.DoubleSide;
			materialInstances.color = setColor("instance");

			$wnd.landscapeInstances = new THREE.Mesh(outerGeometryInstances,
<<<<<<< HEAD
					materialInstances);
=======
					material);
>>>>>>> 75f8a038
			$wnd.scene.add($wnd.landscapeInstances);
		}

		// creates and positiones a parametric box
		function createBox(sizeVector, positionVector) {
			var material = new THREE.MeshBasicMaterial();
			material.color = new THREE.Color(0x000000);
			var cube = new THREE.BoxGeometry(sizeVector.x, sizeVector.y,
					sizeVector.z);

			var mesh = new THREE.Mesh(cube, material);

			mesh.position.set(positionVector.x, positionVector.y,
					positionVector.z);
			mesh.updateMatrix();

			return mesh;
		}

		function setColor(name) {
			var color = new THREE.Color(0x000000);
			switch (name) {
			case "system":
				color.set(0xcecece);
				break;
			case "background":
				color.set(0x169e2b);
				break;
			case "foreground":
				color.set(0x00c143);
				break;
			case "instance":
				color.set(0x4818ba);
				break;
			case "communication":
				color.set(0xf9941d);
				break;
			default:
			}
			return color;
		}

		function createArrowHelpers(scene) {
			var axisHelper = new THREE.AxisHelper(5);
			$wnd.scene.add(axisHelper);
		}

	}-*/;

	public static void init() {
		drawPrototypeLandscape();
		mouseHandler();
	}
}
<|MERGE_RESOLUTION|>--- conflicted
+++ resolved
@@ -1,589 +1,578 @@
-package explorviz.visualization.renderer;
-
-/**
- * First prototype for switching the 3D visualization from plain WebGL towards
- * ThreeJS
- *
- * @author Christian Zirkelbach
- *
- */
-
-public class ThreeJSRenderer {
-
-	public static native void mouseHandler() /*-{
-
-		var THREE = $wnd.THREE;
-		var canvas = $wnd.canvas;
-		var camera = $wnd.camera;
-		var instances = $wnd.landscapeInstances;
-		var system = $wnd.landscapeSystem;
-		var packages = $wnd.landscapePackages;
-		var textmesh = $wnd.textMesh;
-
-		var mouseX = 0, mouseY = 0;
-		var mouseDownLeft = false, mouseDownRight = false;
-		var mouseWheelPressed = false;
-		var cameraTranslateX = 0, cameraTranslateY = 0;
-		// low value => high speed
-		var movementSpeed = 100;
-		var mouse = new THREE.Vector2();
-		mouse.leftClicked = false;
-
-		// get offset from parent element (navbar) : {top, left}
-		var canvasOffset = $wnd.jQuery($wnd.canvas).offset();
-
-		function onMouseMove(evt) {
-			if (!mouseDownLeft && !mouseDownRight) {
-				return;
-			}
-
-			evt.preventDefault();
-
-			// reset possible left click -> no raycasting when mouse moves
-			mouse.leftClicked = false;
-
-			// rotate around center of mesh group
-			if (mouseDownRight) {
-				var deltaX = evt.clientX - mouseX, deltaY = evt.clientY
-						- mouseY;
-				mouseX = evt.clientX;
-				mouseY = evt.clientY;
-
-				rotateScene(deltaX, deltaY);
-			}
-			// translate
-			else if (mouseDownLeft) {
-				var deltaX = evt.clientX - cameraTranslateX, deltaY = evt.clientY
-						- cameraTranslateY;
-				cameraTranslateX = evt.clientX;
-				cameraTranslateY = evt.clientY;
-
-				translateCamera(deltaX, deltaY);
-			}
-		}
-
-		function onMouseDown(evt) {
-
-			var btnCode = evt.which;
-			evt.preventDefault();
-
-			// rotation
-			// right && !left
-			if (btnCode == 3) {
-				mouseDownLeft = false;
-				mouseDownRight = true;
-				mouseX = evt.clientX;
-				mouseY = evt.clientY;
-				mouse.leftClicked = false;
-			}
-
-			// translation
-			// !right && left
-			else if (btnCode == 1) {
-				mouseDownLeft = true;
-				mouseDownRight = false;
-				cameraTranslateX = evt.clientX;
-				cameraTranslateY = evt.clientY;
-
-				mouse.leftClicked = true;
-			} else {
-				mouse.leftClicked = false;
-			}
-		}
-
-		function onMouseUp(evt) {
-			evt.preventDefault();
-
-			// normalize coordinates
-			mouse.x = ((evt.clientX + canvasOffset.left) / $wnd.innerWidth) * 2 - 1;
-			mouse.y = -((evt.clientY + canvasOffset.top) / $wnd.innerHeight) * 2 + 1;
-
-			raycasting();
-
-			mouse.leftClicked == false;
-			mouseDownLeft = false;
-			mouseDownRight = false;
-		}
-
-		function onMouseWheelPressed(evt) {
-			var delta = Math.max(-1, Math.min(1,
-					(evt.wheelDelta || -evt.detail)));
-
-			mouseWheelPressed = true;
-			zoomCamera(delta);
-			mouseWheelPressed = false;
-		}
-
-		var raycaster = new THREE.Raycaster();
-		var mouse = new THREE.Vector2();
-		var INTERSECTED;
-		var oldColor = new THREE.Color();
-
-		function raycasting() {
-			// TODO
-			// ray has a little offset, needs to be fixed
-			// Maybe still an offset problem with the canvas?
-
-			// update the picking ray with the camera and mouse position
-			raycaster.setFromCamera(mouse, $wnd.camera);
-			// calculate objects intersecting the picking ray
-			var intersections = raycaster.intersectObjects($wnd.scene.children);
-
-			if (intersections.length > 0 && mouse.leftClicked == true) {
-
-				var obj = intersections[0].object;
-
-				if (INTERSECTED != obj) {
-					if (INTERSECTED != undefined) {
-						INTERSECTED.material.color.set(oldColor);
-					}
-					INTERSECTED = obj;
-					oldColor.copy(obj.material.color);
-					//					console.log(oldColor);
-					obj.material.color.setRGB(1, 0, 0);
-				} else {
-					//					console.log(oldColor);
-					obj.material.color.set(oldColor);
-					INTERSECTED = null;
-				}
-			}
-		}
-
-		function rotateScene(deltaX, deltaY) {
-			instances.rotation.y += deltaX / movementSpeed;
-			instances.rotation.x += deltaY / movementSpeed;
-
-			system.rotation.y += deltaX / movementSpeed;
-			system.rotation.x += deltaY / movementSpeed;
-
-			packages.rotation.y += deltaX / movementSpeed;
-			packages.rotation.x += deltaY / movementSpeed;
-
-			//			textmesh.rotateY += deltaX / movementSpeed;
-			//			textmesh.rotateX += deltaY / movementSpeed;
-		}
-
-		function translateCamera(deltaX, deltaY) {
-			camera.position.x -= deltaX / movementSpeed;
-			camera.position.y += deltaY / movementSpeed;
-		}
-
-		function zoomCamera(delta) {
-			// zoom in
-			if (delta > 0) {
-				camera.position.z -= delta;
-			}
-			// zoom out
-			else {
-				camera.position.z -= delta;
-			}
-			// TODO
-			// forbid zooming through object?
-		}
-
-		canvas.addEventListener('mousemove', onMouseMove, false);
-		canvas.addEventListener('mouseup', onMouseUp, false);
-		canvas.addEventListener('mousedown', onMouseDown, false);
-		canvas.addEventListener('mousewheel', onMouseWheelPressed, false);
-
-	}-*/;
-
-	public static native void drawPrototypeLandscape() /*-{
-
-		var THREE = $wnd.THREE;
-		var Leap = $wnd.Leap;
-		var vrControls;
-		var vrEffect;
-
-		var viewportWidth = @explorviz.visualization.engine.main.WebGLStart::viewportWidth;
-		var viewportHeight = @explorviz.visualization.engine.main.WebGLStart::viewportHeight;
-
-<<<<<<< HEAD
-		//		$wnd.camera = new THREE.PerspectiveCamera(75, viewportWidth
-		//				/ viewportHeight, 0.1, 1000);
-
-		$wnd.camera = new THREE.PerspectiveCamera(75, viewportWidth
-				/ viewportHeight, 1.0, 1000);
-=======
-		$wnd.camera = new THREE.PerspectiveCamera(75, viewportWidth
-				/ viewportHeight, 0.1, 1000);
->>>>>>> 75f8a038
-
-		$wnd.camera.position.z = 20;
-
-		$wnd.canvas = document.createElement('canvas');
-		$wnd.canvas.id = "threeCanvas";
-
-		$wnd.scene = new THREE.Scene();
-		var renderer = new THREE.WebGLRenderer({
-			canvas : $wnd.canvas,
-			antialias : true,
-			alpha : true
-		});
-
-		renderer.setSize(viewportWidth, viewportHeight);
-
-		// set background color to white
-		renderer.setClearColor(0xffffff, 1);
-
-		renderer.shadowMap.enabled = true;
-		// soften the shadows
-		renderer.shadowMapSoft = true;
-
-		// Define the spotlight for the scene
-		// TODO
-		// needs "color" tuning to be like the origional ExplorViz 3D visualization
-		// basic hex colors are identical to ExplorViz
-		var spotLight = new THREE.SpotLight(0xffffff, 1.3, 1000, 1.56, 0, 0);
-		spotLight.position.set(100, 100, 100);
-		//		spotLight.castShadow = false;
-		//		spotLight.shadow.camera.near = 6;
-		//		spotLight.shadow.camera.far = 13;
-		$wnd.scene.add(spotLight);
-
-		// allows to debug the spotlight
-		//		var spotLightHelper = new THREE.SpotLightHelper(spotLight);
-		//		scene.add(spotLightHelper);
-
-		// inserting objects
-		createSystem($wnd.scene);
-		createPackages($wnd.scene);
-		createInstances($wnd.scene);
-
-		createArrowHelpers($wnd.scene);
-
-		var font = undefined;
-
-		// List of texts and related positions
-		var textList = [ {
-			text : "upper",
-			position : {
-				x : 1,
-				y : 1,
-				z : 1
-			}
-		}, {
-			text : "lower",
-			position : {
-				x : 1,
-				y : 3,
-				z : 1
-			}
-		} ];
-
-		loadFont(textList);
-
-		//		createLabel(scene);
-
-		// allow receiving shadow
-		//		$wnd.landscapeInstances.receiveShadow = true;
-		//		$wnd.landscapeSystem.receiveShadow = true;
-		//		$wnd.landscapePackages.receiveShadow = true;
-
-		// rotates the model towards 45 degree and zooms out
-		resetCamera();
-
-		// inject into website
-		$wnd.jQuery("#webglcanvas").hide();
-		$wnd.jQuery("#webglDiv").append($wnd.canvas);
-
-		// possible option for future work:
-		// reposition camera if translating objects is not working, e.g.
-		// camera.position.set(0,-12,5);
-		// camera.lookAt(new THREE.Vector3( 0, 5, 0 ));		
-
-		initLeap();
-
-		// Rendering Section	
-		animate();
-
-		function animate() {
-			requestAnimationFrame(animate);
-			vrControls.update();
-			render();
-		}
-
-		function render() {
-<<<<<<< HEAD
-			renderer.render($wnd.scene, $wnd.camera);
-=======
-			vrEffect.render($wnd.scene, $wnd.camera);
-			//renderer.render($wnd.scene, $wnd.camera);
-		}
-
-		// Functions		
-
-		function initLeap() {
-
-			Leap.loop();
-
-			Leap.loopController.use('transform', {
-				vr : true,
-				effectiveParent : $wnd.camera
-			});
-
-			Leap.loopController.use('boneHand', {
-				scene : $wnd.scene,
-				arm : true
-			});
-
-			vrControls = new THREE.VRControls($wnd.camera);
-			vrEffect = new THREE.VREffect(renderer);
-
-			// handler if necessary
-			var onkey = function(event) {
-				if (event.key === 'z' || event.keyCode === 122) {
-					vrControls.zeroSensor();
-				}
-				if (event.key === 'f' || event.keyCode === 102) {
-					console.log('f');
-					return vrEffect.setFullScreen(true);
-				}
-			};
->>>>>>> 75f8a038
-		}
-
-		// Loads the font and create afterwards the texts
-		function loadFont(textList) {
-			var loader = new THREE.FontLoader();
-			loader.load('js/threeJS/fonts/helvetiker_regular.typeface.js',
-					function(response) {
-						font = response;
-						createTexts(textList);
-					});
-		}
-
-		// creates texts and places them on a given position
-		// TODO
-		// cannot access textMesh outside this "inner" function => no rotation possible;
-		function createTexts(textList) {
-
-			var textGeo;
-			var textMesh;
-
-			var textMaterial = new THREE.MeshPhongMaterial({
-				color : 0x0000000,
-				specular : 0x000000
-			});
-
-			for (var i = 0; i < textList.length; i++) {
-				textGeo = new THREE.TextGeometry(textList[i].text, {
-					font : font,
-					size : 0.4,
-					height : 0.01,
-					curveSegments : 12,
-				});
-
-				textGeo.computeBoundingBox();
-				textGeo.computeVertexNormals();
-
-				textMesh = new THREE.Mesh(textGeo, textMaterial);
-
-				textMesh.position.x = textList[i].position.x;
-				textMesh.position.y = textList[i].position.y;
-				textMesh.position.z = textList[i].position.z;
-
-				$wnd.scene.add(textMesh);
-			}
-		}
-
-		//		// Testing adding a label
-		//		function createLabel(scene) {
-		//
-		//			var texts = [ "upper", "lower" ];
-		//
-		//			// Regarding undefined reference in helvetiker_regular.typeface.js (chrome console log)
-		//			// see: https://github.com/mrdoob/three.js/issues/7360#issuecomment-148841200
-		//			// Nevertheless the label is drawn
-		//			// see also: https://github.com/mrdoob/three.js/issues/7360#issuecomment-183119398
-		//			// and https://jsfiddle.net/287rumst/1/			
-		//			// there is no undefined reference in chrome's log (still, same code)
-		//			// but error only occurs once. Bug with GWT?
-		//
-		//			var loader = new THREE.FontLoader();
-		//			loader.load('js/threeJS/fonts/helvetiker_regular.typeface.js',
-		//					function(font) {
-		//
-		//						$wnd.opts = font;
-		//
-		//						console.log(font);
-		//
-		//						var textGeo = new THREE.TextGeometry(texts[0], {
-		//							font : font,
-		//							size : 0.4,
-		//							height : 0.01,
-		//							curveSegments : 12,
-		//							bevelThickness : 1,
-		//							bevelSize : 1,
-		//							bevelEnabled : false
-		//						});
-		//
-		//						textGeo.computeBoundingBox();
-		//
-		//						var textMaterial = new THREE.MeshPhongMaterial({
-		//							color : 0x0000000,
-		//							//color : 0xFFFFFFF,
-		//							specular : 0x000000
-		//						});
-		//						var textMesh = new THREE.Mesh(textGeo, textMaterial);
-		//
-		//						textMesh.position.x = 1;
-		//						textMesh.position.y = 1;
-		//						textMesh.position.z = 1;
-		//
-		//						scene.add(textMesh);
-		//					});
-		//		}
-
-		// Resets the camera/model towards an predefined position (45 degree)
-		function resetCamera() {
-			var rotationX = 0.57;
-			var rotationY = -0.76;
-			var cameraPositionZ = 20;
-
-			$wnd.landscapeSystem.rotation.x = rotationX;
-			$wnd.landscapeSystem.rotation.y = rotationY;
-			$wnd.landscapePackages.rotation.x = rotationX;
-			$wnd.landscapePackages.rotation.y = rotationY;
-			$wnd.landscapeInstances.rotation.x = rotationX;
-			$wnd.landscapeInstances.rotation.y = rotationY;
-			$wnd.camera.position.z = cameraPositionZ;
-
-			//			$wnd.textMesh.rotation.x = rotationX;
-			//			$wnd.textMesh.rotation.y = rotationY;
-		}
-
-		// Testing adding a system
-		function createSystem(scene) {
-			var outerGeometrySystem = new THREE.Geometry();
-			var sizeVectorSystem = new THREE.Vector3(15, 1, 15);
-			var positionVectorSystem = new THREE.Vector3(0, -2, 0);
-
-			var meshSystem = createBox(sizeVectorSystem, positionVectorSystem);
-			outerGeometrySystem.merge(meshSystem.geometry, meshSystem.matrix);
-
-			// translate center to (0,0,0)
-			//		outerGeometrySystem.computeBoundingSphere();
-			//		outerGeometrySystem.center();
-
-			// color system
-			var materialSystem = new THREE.MeshLambertMaterial();
-			materialSystem.side = THREE.DoubleSide;
-			materialSystem.color = setColor("system");
-
-			$wnd.landscapeSystem = new THREE.Mesh(outerGeometrySystem,
-					materialSystem);
-			$wnd.scene.add($wnd.landscapeSystem);
-		}
-
-		// Testing adding packages
-		function createPackages(scene) {
-			var packageSize = 13;
-			var outerGeometryPackages = new THREE.Geometry();
-			var sizeVectorPackages = new THREE.Vector3(packageSize, 1,
-					packageSize);
-			var positionVectorPackages = new THREE.Vector3(0, -1, 0);
-
-			var meshPackages = createBox(sizeVectorPackages,
-					positionVectorPackages);
-			outerGeometryPackages.merge(meshPackages.geometry,
-					meshPackages.matrix);
-
-			// translate center to (0,0,0)
-			//		outerGeometrySystem.computeBoundingSphere();
-			//		outerGeometrySystem.center();
-
-			// color package
-			var materialPackages = new THREE.MeshLambertMaterial();
-			//			materialPackages.color = setColor("background");
-			materialPackages.side = THREE.DoubleSide;
-			materialPackages.color = setColor("foreground");
-
-			$wnd.landscapePackages = new THREE.Mesh(outerGeometryPackages,
-					materialPackages);
-			$wnd.scene.add($wnd.landscapePackages);
-		}
-
-		/// Testing adding instances
-		function createInstances(scene) {
-			var outerGeometryInstances = new THREE.Geometry();
-			var sizeFactor = 0.5;
-
-			for (var i = 0; i < 3; i++) {
-				var sizeVector = new THREE.Vector3(sizeFactor * 1,
-						sizeFactor * 5, sizeFactor * 1);
-				var positionVector = new THREE.Vector3(0, 0, 0);
-				positionVector.x = 5 * i;
-				var mesh = createBox(sizeVector, positionVector);
-				outerGeometryInstances.merge(mesh.geometry, mesh.matrix);
-			}
-
-			// translate center to (0,0,0)
-			outerGeometryInstances.computeBoundingSphere();
-			outerGeometryInstances.center();
-
-			// color instance
-			var materialInstances = new THREE.MeshLambertMaterial();
-			materialInstances.side = THREE.DoubleSide;
-			materialInstances.color = setColor("instance");
-
-			$wnd.landscapeInstances = new THREE.Mesh(outerGeometryInstances,
-<<<<<<< HEAD
-					materialInstances);
-=======
-					material);
->>>>>>> 75f8a038
-			$wnd.scene.add($wnd.landscapeInstances);
-		}
-
-		// creates and positiones a parametric box
-		function createBox(sizeVector, positionVector) {
-			var material = new THREE.MeshBasicMaterial();
-			material.color = new THREE.Color(0x000000);
-			var cube = new THREE.BoxGeometry(sizeVector.x, sizeVector.y,
-					sizeVector.z);
-
-			var mesh = new THREE.Mesh(cube, material);
-
-			mesh.position.set(positionVector.x, positionVector.y,
-					positionVector.z);
-			mesh.updateMatrix();
-
-			return mesh;
-		}
-
-		function setColor(name) {
-			var color = new THREE.Color(0x000000);
-			switch (name) {
-			case "system":
-				color.set(0xcecece);
-				break;
-			case "background":
-				color.set(0x169e2b);
-				break;
-			case "foreground":
-				color.set(0x00c143);
-				break;
-			case "instance":
-				color.set(0x4818ba);
-				break;
-			case "communication":
-				color.set(0xf9941d);
-				break;
-			default:
-			}
-			return color;
-		}
-
-		function createArrowHelpers(scene) {
-			var axisHelper = new THREE.AxisHelper(5);
-			$wnd.scene.add(axisHelper);
-		}
-
-	}-*/;
-
-	public static void init() {
-		drawPrototypeLandscape();
-		mouseHandler();
-	}
-}
+package explorviz.visualization.renderer;
+
+/**
+ * First prototype for switching the 3D visualization from plain WebGL towards
+ * ThreeJS
+ *
+ * @author Christian Zirkelbach
+ *
+ */
+
+public class ThreeJSRenderer {
+
+	public static native void mouseHandler() /*-{
+
+		var THREE = $wnd.THREE;
+		var canvas = $wnd.canvas;
+		var camera = $wnd.camera;
+		var instances = $wnd.landscapeInstances;
+		var system = $wnd.landscapeSystem;
+		var packages = $wnd.landscapePackages;
+		var textmesh = $wnd.textMesh;
+
+		var mouseX = 0, mouseY = 0;
+		var mouseDownLeft = false, mouseDownRight = false;
+		var mouseWheelPressed = false;
+		var cameraTranslateX = 0, cameraTranslateY = 0;
+		// low value => high speed
+		var movementSpeed = 100;
+		var mouse = new THREE.Vector2();
+		mouse.leftClicked = false;
+
+		// get offset from parent element (navbar) : {top, left}
+		var canvasOffset = $wnd.jQuery($wnd.canvas).offset();
+
+		function onMouseMove(evt) {
+			if (!mouseDownLeft && !mouseDownRight) {
+				return;
+			}
+
+			evt.preventDefault();
+
+			// reset possible left click -> no raycasting when mouse moves
+			mouse.leftClicked = false;
+
+			// rotate around center of mesh group
+			if (mouseDownRight) {
+				var deltaX = evt.clientX - mouseX, deltaY = evt.clientY
+						- mouseY;
+				mouseX = evt.clientX;
+				mouseY = evt.clientY;
+
+				rotateScene(deltaX, deltaY);
+			}
+			// translate
+			else if (mouseDownLeft) {
+				var deltaX = evt.clientX - cameraTranslateX, deltaY = evt.clientY
+						- cameraTranslateY;
+				cameraTranslateX = evt.clientX;
+				cameraTranslateY = evt.clientY;
+
+				translateCamera(deltaX, deltaY);
+			}
+		}
+
+		function onMouseDown(evt) {
+
+			var btnCode = evt.which;
+			evt.preventDefault();
+
+			// rotation
+			// right && !left
+			if (btnCode == 3) {
+				mouseDownLeft = false;
+				mouseDownRight = true;
+				mouseX = evt.clientX;
+				mouseY = evt.clientY;
+				mouse.leftClicked = false;
+			}
+
+			// translation
+			// !right && left
+			else if (btnCode == 1) {
+				mouseDownLeft = true;
+				mouseDownRight = false;
+				cameraTranslateX = evt.clientX;
+				cameraTranslateY = evt.clientY;
+
+				mouse.leftClicked = true;
+			} else {
+				mouse.leftClicked = false;
+			}
+		}
+
+		function onMouseUp(evt) {
+			evt.preventDefault();
+
+			// normalize coordinates
+			mouse.x = ((evt.clientX + canvasOffset.left) / $wnd.innerWidth) * 2 - 1;
+			mouse.y = -((evt.clientY + canvasOffset.top) / $wnd.innerHeight) * 2 + 1;
+
+			raycasting();
+
+			mouse.leftClicked == false;
+			mouseDownLeft = false;
+			mouseDownRight = false;
+		}
+
+		function onMouseWheelPressed(evt) {
+			var delta = Math.max(-1, Math.min(1,
+					(evt.wheelDelta || -evt.detail)));
+
+			mouseWheelPressed = true;
+			zoomCamera(delta);
+			mouseWheelPressed = false;
+		}
+
+		var raycaster = new THREE.Raycaster();
+		var mouse = new THREE.Vector2();
+		var INTERSECTED;
+		var oldColor = new THREE.Color();
+
+		function raycasting() {
+			// TODO
+			// ray has a little offset, needs to be fixed
+			// Maybe still an offset problem with the canvas?
+
+			// update the picking ray with the camera and mouse position
+			raycaster.setFromCamera(mouse, $wnd.camera);
+			// calculate objects intersecting the picking ray
+			var intersections = raycaster.intersectObjects($wnd.scene.children);
+
+			if (intersections.length > 0 && mouse.leftClicked == true) {
+
+				var obj = intersections[0].object;
+
+				if (INTERSECTED != obj) {
+					if (INTERSECTED != undefined) {
+						INTERSECTED.material.color.set(oldColor);
+					}
+					INTERSECTED = obj;
+					oldColor.copy(obj.material.color);
+					//					console.log(oldColor);
+					obj.material.color.setRGB(1, 0, 0);
+				} else {
+					//					console.log(oldColor);
+					obj.material.color.set(oldColor);
+					INTERSECTED = null;
+				}
+			}
+		}
+
+		function rotateScene(deltaX, deltaY) {
+			instances.rotation.y += deltaX / movementSpeed;
+			instances.rotation.x += deltaY / movementSpeed;
+
+			system.rotation.y += deltaX / movementSpeed;
+			system.rotation.x += deltaY / movementSpeed;
+
+			packages.rotation.y += deltaX / movementSpeed;
+			packages.rotation.x += deltaY / movementSpeed;
+
+			//			textmesh.rotateY += deltaX / movementSpeed;
+			//			textmesh.rotateX += deltaY / movementSpeed;
+		}
+
+		function translateCamera(deltaX, deltaY) {
+			camera.position.x -= deltaX / movementSpeed;
+			camera.position.y += deltaY / movementSpeed;
+		}
+
+		function zoomCamera(delta) {
+			// zoom in
+			if (delta > 0) {
+				camera.position.z -= delta;
+			}
+			// zoom out
+			else {
+				camera.position.z -= delta;
+			}
+			// TODO
+			// forbid zooming through object?
+		}
+
+		canvas.addEventListener('mousemove', onMouseMove, false);
+		canvas.addEventListener('mouseup', onMouseUp, false);
+		canvas.addEventListener('mousedown', onMouseDown, false);
+		canvas.addEventListener('mousewheel', onMouseWheelPressed, false);
+
+	}-*/;
+
+	public static native void drawPrototypeLandscape() /*-{
+
+		var THREE = $wnd.THREE;
+		var Leap = $wnd.Leap;
+		var vrControls;
+		var vrEffect;
+
+		var viewportWidth = @explorviz.visualization.engine.main.WebGLStart::viewportWidth;
+		var viewportHeight = @explorviz.visualization.engine.main.WebGLStart::viewportHeight;
+
+		//		$wnd.camera = new THREE.PerspectiveCamera(75, viewportWidth
+		//				/ viewportHeight, 0.1, 1000);
+		$wnd.camera = new THREE.PerspectiveCamera(75, viewportWidth
+				/ viewportHeight, 1.0, 1000);
+
+		$wnd.camera.position.z = 20;
+
+		$wnd.canvas = document.createElement('canvas');
+		$wnd.canvas.id = "threeCanvas";
+
+		$wnd.scene = new THREE.Scene();
+		var renderer = new THREE.WebGLRenderer({
+			canvas : $wnd.canvas,
+			antialias : true,
+			alpha : true
+		});
+
+		renderer.setSize(viewportWidth, viewportHeight);
+
+		// set background color to white
+		renderer.setClearColor(0xffffff, 1);
+
+		renderer.shadowMap.enabled = true;
+		// soften the shadows
+		renderer.shadowMapSoft = true;
+
+		// Define the spotlight for the scene
+		// TODO
+		// needs "color" tuning to be like the origional ExplorViz 3D visualization
+		// basic hex colors are identical to ExplorViz
+		var spotLight = new THREE.SpotLight(0xffffff, 1.3, 1000, 1.56, 0, 0);
+		spotLight.position.set(100, 100, 100);
+		//		spotLight.castShadow = false;
+		//		spotLight.shadow.camera.near = 6;
+		//		spotLight.shadow.camera.far = 13;
+		$wnd.scene.add(spotLight);
+
+		// allows to debug the spotlight
+		//		var spotLightHelper = new THREE.SpotLightHelper(spotLight);
+		//		scene.add(spotLightHelper);
+
+		// inserting objects
+		createSystem($wnd.scene);
+		createPackages($wnd.scene);
+		createInstances($wnd.scene);
+
+		//		createAxisHelpers($wnd.scene);
+
+		var font = undefined;
+
+		// List of texts and related positions
+		var textList = [ {
+			text : "upper",
+			position : {
+				x : 1,
+				y : 1,
+				z : 1
+			}
+		}, {
+			text : "lower",
+			position : {
+				x : 1,
+				y : 3,
+				z : 1
+			}
+		} ];
+
+		loadFont(textList);
+
+		//		createLabel(scene);
+
+		// allow receiving shadow
+		//		$wnd.landscapeInstances.receiveShadow = true;
+		//		$wnd.landscapeSystem.receiveShadow = true;
+		//		$wnd.landscapePackages.receiveShadow = true;
+
+		// rotates the model towards 45 degree and zooms out
+		resetCamera();
+
+		// inject into website
+		$wnd.jQuery("#webglcanvas").hide();
+		$wnd.jQuery("#webglDiv").append($wnd.canvas);
+
+		// possible option for future work:
+		// reposition camera if translating objects is not working, e.g.
+		// camera.position.set(0,-12,5);
+		// camera.lookAt(new THREE.Vector3( 0, 5, 0 ));		
+
+		// initialize Leap Motion
+		initLeap();
+
+		// Rendering Section	
+		animate();
+
+		function animate() {
+			requestAnimationFrame(animate);
+			vrControls.update();
+			render();
+		}
+
+		function render() {
+			vrEffect.render($wnd.scene, $wnd.camera);
+			//renderer.render($wnd.scene, $wnd.camera);
+		}
+
+		// Functions
+
+		// initializes the LEAP Motion library for gesture control
+		function initLeap() {
+
+			Leap.loop();
+
+			Leap.loopController.use('transform', {
+				vr : true,
+				effectiveParent : $wnd.camera
+			});
+
+			Leap.loopController.use('boneHand', {
+				scene : $wnd.scene,
+				arm : true
+			});
+
+			vrControls = new THREE.VRControls($wnd.camera);
+			vrEffect = new THREE.VREffect(renderer);
+
+			// handler if necessary
+			var onkey = function(event) {
+				if (event.key === 'z' || event.keyCode === 122) {
+					vrControls.zeroSensor();
+				}
+				if (event.key === 'f' || event.keyCode === 102) {
+					console.log('f');
+					return vrEffect.setFullScreen(true);
+				}
+			};
+		}
+
+		// Loads the font and create afterwards the texts
+		function loadFont(textList) {
+			var loader = new THREE.FontLoader();
+			loader.load('js/threeJS/fonts/helvetiker_regular.typeface.js',
+					function(response) {
+						font = response;
+						createTexts(textList);
+					});
+		}
+
+		// creates texts and places them on a given position
+		// TODO
+		// cannot access textMesh outside this "inner" function => no rotation possible;
+		function createTexts(textList) {
+
+			var textGeo;
+			var textMesh;
+
+			var textMaterial = new THREE.MeshPhongMaterial({
+				color : 0x0000000,
+				specular : 0x000000
+			});
+
+			for (var i = 0; i < textList.length; i++) {
+				textGeo = new THREE.TextGeometry(textList[i].text, {
+					font : font,
+					size : 0.4,
+					height : 0.01,
+					curveSegments : 12,
+				});
+
+				textGeo.computeBoundingBox();
+				textGeo.computeVertexNormals();
+
+				textMesh = new THREE.Mesh(textGeo, textMaterial);
+
+				textMesh.position.x = textList[i].position.x;
+				textMesh.position.y = textList[i].position.y;
+				textMesh.position.z = textList[i].position.z;
+
+				$wnd.scene.add(textMesh);
+			}
+		}
+
+		//		// Testing adding a label
+		//		function createLabel(scene) {
+		//
+		//			var texts = [ "upper", "lower" ];
+		//
+		//			// Regarding undefined reference in helvetiker_regular.typeface.js (chrome console log)
+		//			// see: https://github.com/mrdoob/three.js/issues/7360#issuecomment-148841200
+		//			// Nevertheless the label is drawn
+		//			// see also: https://github.com/mrdoob/three.js/issues/7360#issuecomment-183119398
+		//			// and https://jsfiddle.net/287rumst/1/			
+		//			// there is no undefined reference in chrome's log (still, same code)
+		//			// but error only occurs once. Bug with GWT?
+		//
+		//			var loader = new THREE.FontLoader();
+		//			loader.load('js/threeJS/fonts/helvetiker_regular.typeface.js',
+		//					function(font) {
+		//
+		//						$wnd.opts = font;
+		//
+		//						console.log(font);
+		//
+		//						var textGeo = new THREE.TextGeometry(texts[0], {
+		//							font : font,
+		//							size : 0.4,
+		//							height : 0.01,
+		//							curveSegments : 12,
+		//							bevelThickness : 1,
+		//							bevelSize : 1,
+		//							bevelEnabled : false
+		//						});
+		//
+		//						textGeo.computeBoundingBox();
+		//
+		//						var textMaterial = new THREE.MeshPhongMaterial({
+		//							color : 0x0000000,
+		//							//color : 0xFFFFFFF,
+		//							specular : 0x000000
+		//						});
+		//						var textMesh = new THREE.Mesh(textGeo, textMaterial);
+		//
+		//						textMesh.position.x = 1;
+		//						textMesh.position.y = 1;
+		//						textMesh.position.z = 1;
+		//
+		//						scene.add(textMesh);
+		//					});
+		//		}
+
+		// Resets the camera/model towards an predefined position (45 degree)
+		function resetCamera() {
+			var rotationX = 0.57;
+			var rotationY = -0.76;
+			var cameraPositionZ = 20;
+
+			$wnd.landscapeSystem.rotation.x = rotationX;
+			$wnd.landscapeSystem.rotation.y = rotationY;
+			$wnd.landscapePackages.rotation.x = rotationX;
+			$wnd.landscapePackages.rotation.y = rotationY;
+			$wnd.landscapeInstances.rotation.x = rotationX;
+			$wnd.landscapeInstances.rotation.y = rotationY;
+			$wnd.camera.position.z = cameraPositionZ;
+
+			//			$wnd.textMesh.rotation.x = rotationX;
+			//			$wnd.textMesh.rotation.y = rotationY;
+		}
+
+		// Testing adding a system
+		function createSystem(scene) {
+			var outerGeometrySystem = new THREE.Geometry();
+			var sizeVectorSystem = new THREE.Vector3(15, 1, 15);
+			var positionVectorSystem = new THREE.Vector3(0, -2, 0);
+
+			var meshSystem = createBox(sizeVectorSystem, positionVectorSystem);
+			outerGeometrySystem.merge(meshSystem.geometry, meshSystem.matrix);
+
+			// translate center to (0,0,0)
+			//		outerGeometrySystem.computeBoundingSphere();
+			//		outerGeometrySystem.center();
+
+			// color system
+			var materialSystem = new THREE.MeshLambertMaterial();
+			materialSystem.side = THREE.DoubleSide;
+			materialSystem.color = setColor("system");
+
+			$wnd.landscapeSystem = new THREE.Mesh(outerGeometrySystem,
+					materialSystem);
+			$wnd.scene.add($wnd.landscapeSystem);
+		}
+
+		// Testing adding packages
+		function createPackages(scene) {
+			var packageSize = 13;
+			var outerGeometryPackages = new THREE.Geometry();
+			var sizeVectorPackages = new THREE.Vector3(packageSize, 1,
+					packageSize);
+			var positionVectorPackages = new THREE.Vector3(0, -1, 0);
+
+			var meshPackages = createBox(sizeVectorPackages,
+					positionVectorPackages);
+			outerGeometryPackages.merge(meshPackages.geometry,
+					meshPackages.matrix);
+
+			// translate center to (0,0,0)
+			//		outerGeometrySystem.computeBoundingSphere();
+			//		outerGeometrySystem.center();
+
+			// color package
+			var materialPackages = new THREE.MeshLambertMaterial();
+			//			materialPackages.color = setColor("background");
+			materialPackages.side = THREE.DoubleSide;
+			materialPackages.color = setColor("foreground");
+
+			$wnd.landscapePackages = new THREE.Mesh(outerGeometryPackages,
+					materialPackages);
+			$wnd.scene.add($wnd.landscapePackages);
+		}
+
+		/// Testing adding instances
+		function createInstances(scene) {
+			var outerGeometryInstances = new THREE.Geometry();
+			var sizeFactor = 0.5;
+
+			for (var i = 0; i < 3; i++) {
+				var sizeVector = new THREE.Vector3(sizeFactor * 1,
+						sizeFactor * 5, sizeFactor * 1);
+				var positionVector = new THREE.Vector3(0, 0, 0);
+				positionVector.x = 5 * i;
+				var mesh = createBox(sizeVector, positionVector);
+				outerGeometryInstances.merge(mesh.geometry, mesh.matrix);
+			}
+
+			// translate center to (0,0,0)
+			outerGeometryInstances.computeBoundingSphere();
+			outerGeometryInstances.center();
+
+			// color instance
+			var materialInstances = new THREE.MeshLambertMaterial();
+			materialInstances.side = THREE.DoubleSide;
+			materialInstances.color = setColor("instance");
+
+			$wnd.landscapeInstances = new THREE.Mesh(outerGeometryInstances,
+					materialInstances);
+
+			$wnd.scene.add($wnd.landscapeInstances);
+		}
+
+		// creates and positiones a parametric box
+		function createBox(sizeVector, positionVector) {
+			var material = new THREE.MeshBasicMaterial();
+			material.color = new THREE.Color(0x000000);
+			var cube = new THREE.BoxGeometry(sizeVector.x, sizeVector.y,
+					sizeVector.z);
+
+			var mesh = new THREE.Mesh(cube, material);
+
+			mesh.position.set(positionVector.x, positionVector.y,
+					positionVector.z);
+			mesh.updateMatrix();
+
+			return mesh;
+		}
+
+		function setColor(name) {
+			var color = new THREE.Color(0x000000);
+			switch (name) {
+			case "system":
+				color.set(0xcecece);
+				break;
+			case "background":
+				color.set(0x169e2b);
+				break;
+			case "foreground":
+				color.set(0x00c143);
+				break;
+			case "instance":
+				color.set(0x4818ba);
+				break;
+			case "communication":
+				color.set(0xf9941d);
+				break;
+			default:
+			}
+			return color;
+		}
+
+		function createAxisHelpers(scene) {
+			var axisHelper = new THREE.AxisHelper(5);
+			$wnd.scene.add(axisHelper);
+		}
+
+	}-*/;
+
+	public static void init() {
+		drawPrototypeLandscape();
+		mouseHandler();
+	}
+}