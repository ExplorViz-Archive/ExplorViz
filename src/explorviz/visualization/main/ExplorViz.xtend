package explorviz.visualization.main

import com.google.gwt.core.client.EntryPoint
import com.google.gwt.core.client.GWT
import com.google.gwt.dom.client.Element
import com.google.gwt.dom.client.Style
import com.google.gwt.event.dom.client.ClickEvent
import com.google.gwt.user.client.DOM
import com.google.gwt.user.client.Event
import com.google.gwt.user.client.rpc.AsyncCallback
import com.google.gwt.user.client.rpc.ServiceDefTarget
import com.google.gwt.user.client.ui.RootPanel
import explorviz.visualization.engine.main.WebGLStart
import explorviz.visualization.view.PageCaller
import explorviz.visualization.view.js.CenterElementJS
import explorviz.visualization.view.menu.CodeViewerMenuService
import explorviz.visualization.view.menu.CodeViewerMenuServiceAsync
import explorviz.visualization.view.menu.ConfigurationMenuService
import explorviz.visualization.view.menu.ConfigurationMenuServiceAsync
import explorviz.visualization.view.menu.ExplorVizMenuService
import explorviz.visualization.view.menu.ExplorVizMenuServiceAsync
import java.util.logging.Level
import java.util.logging.Logger
import explorviz.visualization.landscapeexchange.LandscapeExchangeService
import explorviz.visualization.landscapeexchange.LandscapeExchangeServiceAsync
import explorviz.visualization.login.LoginService
import explorviz.visualization.login.LoginServiceAsync
import elemental.client.Browser
import com.google.gwt.user.client.Window
import explorviz.visualization.engine.navigation.Navigation
import explorviz.visualization.experiment.pageservices.TutorialMenuServiceAsync
import explorviz.visualization.experiment.pageservices.TutorialMenuService

class ExplorViz implements EntryPoint, PageControl {

	static Element view
	static Element spinner

	static RootPanel configuration_ribbon
	static RootPanel reset_landscape_ribbon
	static RootPanel tutorial_ribbon
	static RootPanel codeviewer_ribbon
	static RootPanel explorviz_ribbon

	public static String currentUserName

	AsyncCallback<String> callback

	val logger = Logger::getLogger("ExplorVizMainLogger")

	@Override
	override onModuleLoad() {
		GWT::setUncaughtExceptionHandler(
			[
				val message = if (it.cause != null) it.cause.message else it.message
				val stackTrace = if (it.cause != null) createStackStringFromThrowable(it.cause) else createStackStringFromThrowable(
						it)
				logger.log(Level::SEVERE, "Uncaught Error occured: " + message + " " + stackTrace)
			])

		view = RootPanel::get("view").element
		spinner = DOM::getElementById("spinner")

		val LoginServiceAsync loginService = GWT::create(typeof(LoginService))
		val endpoint = loginService as ServiceDefTarget
		endpoint.serviceEntryPoint = GWT::getModuleBaseURL() + "loginservice"
		loginService.getCurrentUsername(new UsernameCallBack())

		configuration_ribbon = RootPanel::get("configuration_ribbon")
		reset_landscape_ribbon = RootPanel::get("reset_landscape")
		tutorial_ribbon = RootPanel::get("tutorial_ribbon")
		codeviewer_ribbon = RootPanel::get("codeviewer_ribbon")
		explorviz_ribbon = RootPanel::get("explorviz_ribbon")

		createConfigurationRibbonLink()
		createTutorialRibbonLink()
		createCodeViewerRibbonLink()
		createExplorVizRibbonLink()

		JSHelpers::registerResizeHandler()

		callFirstPage()
	}

	def static resizeHandler() {
		WebGLStart::disable
		Navigation::deregisterWebGLKeys

		view.setInnerHTML("")

		Navigation::registerWebGLKeys()

		WebGLStart::initWebGL()
	}

	def static createStackStringFromThrowable(Throwable t) {
		var stack = ""
		var i = 0
		while (i < t.stackTrace.length) {
			stack = stack + "\n\t" + (t.stackTrace.get(i))
			i = i + 1
		}
		stack
	}

	def private callFirstPage() {
		callback = new PageCaller<String>(this)
		callback.onSuccess("explorviz")
	}

	def private createConfigurationRibbonLink() {
		val ConfigurationMenuServiceAsync configurationService = GWT::create(typeof(ConfigurationMenuService))
		val endpoint = configurationService as ServiceDefTarget
		endpoint.serviceEntryPoint = GWT::getModuleBaseURL() + "configurationmenu"

		val LandscapeExchangeServiceAsync landscapeExchangeService = GWT::create(typeof(LandscapeExchangeService))
		val endpointLandscape = landscapeExchangeService as ServiceDefTarget
		endpointLandscape.serviceEntryPoint = GWT::getModuleBaseURL() + "landscapeexchange"

		configuration_ribbon.sinkEvents(Event::ONCLICK)
<<<<<<< HEAD
		configuration_ribbon.addHandler([
			fadeInSpinner()
			setExplorVizInvisible()
			
        	explorviz_ribbon.element.parentElement.className = ""
        	codeviewer_ribbon.element.parentElement.className = ""
            tutorial_ribbon.element.parentElement.className = ""
        	configuration_ribbon.element.parentElement.className = "active"
        	
			configurationService.getPage(callback)
		], ClickEvent::getType())
		
        reset_landscape_ribbon.sinkEvents(Event::ONCLICK)
        reset_landscape_ribbon.addHandler([
            // TODO
            landscapeExchangeService.resetLandscape(new DummyCallBack());
        ], ClickEvent::getType())
=======
		configuration_ribbon.addHandler(
			[
				fadeInSpinner()
				setExplorVizInvisible()
				explorviz_ribbon.element.parentElement.className = ""
				codeviewer_ribbon.element.parentElement.className = ""
				tutorial_ribbon.element.parentElement.className = ""
				configuration_ribbon.element.parentElement.className = "active"
				configurationService.getPage(callback)
			], ClickEvent::getType())

		reset_landscape_ribbon.sinkEvents(Event::ONCLICK)
		reset_landscape_ribbon.addHandler(
			[
				// TODO
				landscapeExchangeService.resetLandscape(new DummyCallBack());
			], ClickEvent::getType())
>>>>>>> c15d4ad6
	}

	def private createTutorialRibbonLink() {
		val TutorialMenuServiceAsync tutorialService = GWT::create(typeof(TutorialMenuService))

		val endpoint = tutorialService as ServiceDefTarget
		val moduleRelativeURL = GWT::getModuleBaseURL() + "tutorialmenu"
		endpoint.serviceEntryPoint = moduleRelativeURL

		tutorial_ribbon.sinkEvents(Event::ONCLICK)
		tutorial_ribbon.addHandler(
			[
				fadeInSpinner()
				setExplorVizInvisible()
				explorviz_ribbon.element.parentElement.className = ""
				codeviewer_ribbon.element.parentElement.className = ""
				tutorial_ribbon.element.parentElement.className = "active"
				configuration_ribbon.element.parentElement.className = ""
				tutorialService.getPage(callback)
			], ClickEvent::getType())
	}

	def private createCodeViewerRibbonLink() {
<<<<<<< HEAD
        val CodeViewerMenuServiceAsync codeViewerService = GWT::create(typeof(CodeViewerMenuService))
        
        val endpoint = codeViewerService as ServiceDefTarget
        val moduleRelativeURL = GWT::getModuleBaseURL() + "codeviewermenu"
        endpoint.serviceEntryPoint = moduleRelativeURL
        
        codeviewer_ribbon.sinkEvents(Event::ONCLICK)
        codeviewer_ribbon.addHandler([
            fadeInSpinner()
            setExplorVizInvisible()
            
        	explorviz_ribbon.element.parentElement.className = ""
        	codeviewer_ribbon.element.parentElement.className = "active"
            tutorial_ribbon.element.parentElement.className = ""
        	configuration_ribbon.element.parentElement.className = ""
        	
            codeViewerService.getPage(callback)
        ], ClickEvent::getType())
    }
	
    def private createExplorVizRibbonLink() {
        val ExplorVizMenuServiceAsync explorvizService = GWT::create(typeof(ExplorVizMenuService))
        
        val endpoint = explorvizService as ServiceDefTarget
        val moduleRelativeURL = GWT::getModuleBaseURL() + "explorvizmenu"
        endpoint.serviceEntryPoint = moduleRelativeURL
        
        explorviz_ribbon.sinkEvents(Event::ONCLICK)
        explorviz_ribbon.addHandler([
            fadeInSpinner()
            setExplorVizInvisible()
            
       		explorviz_ribbon.element.parentElement.className = "active"
        	codeviewer_ribbon.element.parentElement.className = ""
        	configuration_ribbon.element.parentElement.className = ""
            tutorial_ribbon.element.parentElement.className = ""
            
            explorvizService.getPage(callback)
        ], ClickEvent::getType())
    }
    
    override fadeInSpinner() {
    	setView("")
    	CenterElementJS::centerSpinner()
=======
		val CodeViewerMenuServiceAsync codeViewerService = GWT::create(typeof(CodeViewerMenuService))

		val endpoint = codeViewerService as ServiceDefTarget
		val moduleRelativeURL = GWT::getModuleBaseURL() + "codeviewermenu"
		endpoint.serviceEntryPoint = moduleRelativeURL

		codeviewer_ribbon.sinkEvents(Event::ONCLICK)
		codeviewer_ribbon.addHandler(
			[
				fadeInSpinner()
				setExplorVizInvisible()
				explorviz_ribbon.element.parentElement.className = ""
				codeviewer_ribbon.element.parentElement.className = "active"
				tutorial_ribbon.element.parentElement.className = ""
				configuration_ribbon.element.parentElement.className = ""
				codeViewerService.getPage(callback)
			], ClickEvent::getType())
	}

	def private createExplorVizRibbonLink() {
		val ExplorVizMenuServiceAsync explorvizService = GWT::create(typeof(ExplorVizMenuService))

		val endpoint = explorvizService as ServiceDefTarget
		val moduleRelativeURL = GWT::getModuleBaseURL() + "explorvizmenu"
		endpoint.serviceEntryPoint = moduleRelativeURL

		explorviz_ribbon.sinkEvents(Event::ONCLICK)
		explorviz_ribbon.addHandler(
			[
				fadeInSpinner()
				setExplorVizInvisible()
				explorviz_ribbon.element.parentElement.className = "active"
				codeviewer_ribbon.element.parentElement.className = ""
				configuration_ribbon.element.parentElement.className = ""
				tutorial_ribbon.element.parentElement.className = ""
				explorvizService.getPage(callback)
			], ClickEvent::getType())
	}

	override fadeInSpinner() {
		setView("")
		CenterElementJS::centerSpinner()
>>>>>>> c15d4ad6
		spinner.style.display = Style.Display::BLOCK
	}

	override fadeOutSpinner() {
		spinner.style.display = Style.Display::NONE
	}

	override setView(String result) {
		view.setInnerHTML(result)
	}

	def private setExplorVizInvisible() {
		WebGLStart::disable()
	}
}

class DummyCallBack implements AsyncCallback<Void> {
	override onFailure(Throwable caught) {
	}

	override onSuccess(Void result) {
	}
}

class LogoutCallBack implements AsyncCallback<Void> {
	override onFailure(Throwable caught) {
	}

	override onSuccess(Void result) {
		Window.Location.reload()
	}
}

class UsernameCallBack implements AsyncCallback<String> {
	override onFailure(Throwable caught) {
	}

	override onSuccess(String result) {
		ExplorViz.currentUserName = result
		if (ExplorViz.currentUserName != null && ExplorViz.currentUserName != "") {
			Browser::getDocument().getElementById("username").innerHTML = "Signed in as <b>" + ExplorViz.currentUserName +
				"</b> "

			val logoutA = Browser::getDocument().createAnchorElement
			logoutA.innerHTML = "(logout)"
			logoutA.className = "navbar-link"
			logoutA.id = "logout"

			val LoginServiceAsync loginService = GWT::create(typeof(LoginService))
			val endpoint = loginService as ServiceDefTarget
			endpoint.serviceEntryPoint = GWT::getModuleBaseURL() + "loginservice"
			logoutA.addEventListener("click",
				[
					loginService.logout(new LogoutCallBack)
				], false)

			Browser::getDocument().getElementById("username").appendChild(logoutA)
		}
	}
}<|MERGE_RESOLUTION|>--- conflicted
+++ resolved
@@ -118,25 +118,6 @@
 		endpointLandscape.serviceEntryPoint = GWT::getModuleBaseURL() + "landscapeexchange"
 
 		configuration_ribbon.sinkEvents(Event::ONCLICK)
-<<<<<<< HEAD
-		configuration_ribbon.addHandler([
-			fadeInSpinner()
-			setExplorVizInvisible()
-			
-        	explorviz_ribbon.element.parentElement.className = ""
-        	codeviewer_ribbon.element.parentElement.className = ""
-            tutorial_ribbon.element.parentElement.className = ""
-        	configuration_ribbon.element.parentElement.className = "active"
-        	
-			configurationService.getPage(callback)
-		], ClickEvent::getType())
-		
-        reset_landscape_ribbon.sinkEvents(Event::ONCLICK)
-        reset_landscape_ribbon.addHandler([
-            // TODO
-            landscapeExchangeService.resetLandscape(new DummyCallBack());
-        ], ClickEvent::getType())
-=======
 		configuration_ribbon.addHandler(
 			[
 				fadeInSpinner()
@@ -154,7 +135,6 @@
 				// TODO
 				landscapeExchangeService.resetLandscape(new DummyCallBack());
 			], ClickEvent::getType())
->>>>>>> c15d4ad6
 	}
 
 	def private createTutorialRibbonLink() {
@@ -178,52 +158,6 @@
 	}
 
 	def private createCodeViewerRibbonLink() {
-<<<<<<< HEAD
-        val CodeViewerMenuServiceAsync codeViewerService = GWT::create(typeof(CodeViewerMenuService))
-        
-        val endpoint = codeViewerService as ServiceDefTarget
-        val moduleRelativeURL = GWT::getModuleBaseURL() + "codeviewermenu"
-        endpoint.serviceEntryPoint = moduleRelativeURL
-        
-        codeviewer_ribbon.sinkEvents(Event::ONCLICK)
-        codeviewer_ribbon.addHandler([
-            fadeInSpinner()
-            setExplorVizInvisible()
-            
-        	explorviz_ribbon.element.parentElement.className = ""
-        	codeviewer_ribbon.element.parentElement.className = "active"
-            tutorial_ribbon.element.parentElement.className = ""
-        	configuration_ribbon.element.parentElement.className = ""
-        	
-            codeViewerService.getPage(callback)
-        ], ClickEvent::getType())
-    }
-	
-    def private createExplorVizRibbonLink() {
-        val ExplorVizMenuServiceAsync explorvizService = GWT::create(typeof(ExplorVizMenuService))
-        
-        val endpoint = explorvizService as ServiceDefTarget
-        val moduleRelativeURL = GWT::getModuleBaseURL() + "explorvizmenu"
-        endpoint.serviceEntryPoint = moduleRelativeURL
-        
-        explorviz_ribbon.sinkEvents(Event::ONCLICK)
-        explorviz_ribbon.addHandler([
-            fadeInSpinner()
-            setExplorVizInvisible()
-            
-       		explorviz_ribbon.element.parentElement.className = "active"
-        	codeviewer_ribbon.element.parentElement.className = ""
-        	configuration_ribbon.element.parentElement.className = ""
-            tutorial_ribbon.element.parentElement.className = ""
-            
-            explorvizService.getPage(callback)
-        ], ClickEvent::getType())
-    }
-    
-    override fadeInSpinner() {
-    	setView("")
-    	CenterElementJS::centerSpinner()
-=======
 		val CodeViewerMenuServiceAsync codeViewerService = GWT::create(typeof(CodeViewerMenuService))
 
 		val endpoint = codeViewerService as ServiceDefTarget
@@ -266,7 +200,6 @@
 	override fadeInSpinner() {
 		setView("")
 		CenterElementJS::centerSpinner()
->>>>>>> c15d4ad6
 		spinner.style.display = Style.Display::BLOCK
 	}
 
