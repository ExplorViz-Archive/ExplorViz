--- conflicted
+++ resolved
@@ -88,12 +88,8 @@
 			return false;
 		}
 
-<<<<<<< HEAD
 		if (instanceExistingByIpAddress(hostname)) {
-=======
-		if (instanceExistingByIpAddress(hostname)
-				&& (retrieveStatusOfInstance(ipAdress) == "ACTIVE")) {
->>>>>>> b47e324d
+
 			startSystemMonitoringOnInstance(ipAdress);
 			return true;
 		} else {
@@ -213,15 +209,15 @@
 	}
 
 	/*
-	 * Migration for applications.
-<<<<<<< HEAD
+	 * Migration for applications. <<<<<<< HEAD
 	 * 
 	 * @author jgi
 	 * 
-=======
-	 *
-	 *
->>>>>>> b47e324d
+	 * =======
+	 * 
+	 * 
+	 * >>>>>>> b47e324da1bf5e8d2a8022cc00352d51e3906376
+	 * 
 	 * @see
 	 * explorviz.plugin_server.capacitymanagement.cloud_control.ICloudController
 	 * migrateApplication(explorviz.shared.model.Application,
