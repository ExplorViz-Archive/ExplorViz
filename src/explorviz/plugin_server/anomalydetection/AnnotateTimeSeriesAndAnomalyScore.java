--- conflicted
+++ resolved
@@ -1,327 +1,305 @@
-package explorviz.plugin_server.anomalydetection;
-
-import java.util.Map;
-import java.util.logging.Logger;
-
-import explorviz.plugin_client.attributes.IPluginKeys;
-import explorviz.plugin_client.attributes.TreeMapLongDoubleIValue;
-import explorviz.plugin_server.anomalydetection.aggregation.TraceAggregator;
-import explorviz.plugin_server.anomalydetection.anomalyscore.CalculateAnomalyScore;
-import explorviz.plugin_server.anomalydetection.anomalyscore.InterpreteAnomalyScore;
-import explorviz.plugin_server.anomalydetection.forecast.AbstractForecaster;
-import explorviz.plugin_server.anomalydetection.util.ADThreadPool;
-import explorviz.plugin_server.anomalydetection.util.IThreadable;
-import explorviz.plugin_server.rootcausedetection.exception.RootCauseThreadingException;
-import explorviz.shared.model.*;
-import explorviz.shared.model.System;
-
-/**
- * Threadable class that does the anomaly detection. The tasks are splitted on
- * CommunicationClazz-level.
- *
- * @author Enno Schwanke
- *
- */
-public class AnnotateTimeSeriesAndAnomalyScore implements IThreadable<CommunicationClazz, Long> {
-
-	static final Logger LOGGER = Logger.getLogger("AnomalyDetection");
-
-	/**
-	 * For each CommunicationClazz (Method) that is called an item is added to a
-	 * threadpool. Afterwards the threadpool is started and the available
-	 * threads take the items in the pool and annotate them.
-	 *
-	 * @param landscape
-	 *            The anomaly detection is done based on a given landscape
-	 */
-	public void doAnomalyDetection(Landscape landscape) {
-		final ADThreadPool<CommunicationClazz, Long> pool = new ADThreadPool<>(this, Runtime
-				.getRuntime().availableProcessors(), landscape.getHash());
-		LOGGER.info("\ndoAnomalyScore for Timestamp: " + landscape.getHash());
-		for (System system : landscape.getSystems()) {
-			for (NodeGroup nodeGroup : system.getNodeGroups()) {
-				for (Node node : nodeGroup.getNodes()) {
-					for (Application application : node.getApplications()) {
-						application.putGenericBooleanData(IPluginKeys.WARNING_ANOMALY, false);
-						application.putGenericBooleanData(IPluginKeys.ERROR_ANOMALY, false);
-						for (Component component : application.getComponents()) {
-							component.putGenericBooleanData(IPluginKeys.WARNING_ANOMALY, false);
-							component.putGenericBooleanData(IPluginKeys.ERROR_ANOMALY, false);
-							recursiveComponentSplitting(component);
-						}
-						for (CommunicationClazz communication : application.getCommunications()) {
-							communication.putGenericBooleanData(IPluginKeys.WARNING_ANOMALY, false);
-							communication.putGenericBooleanData(IPluginKeys.ERROR_ANOMALY, false);
-							pool.addData(communication);
-							// LOGGER.info("\nCommClazz traceidSize: "
-							// + communication.getTraceIdToRuntimeMap().size());
-							// calculate(communication, landscape.getHash());
-						}
-					}
-				}
-			}
-		}
-		try {
-			pool.startThreads();
-		} catch (final InterruptedException e) {
-			throw new RootCauseThreadingException(
-					"AnnotateTimeSeriesAndAnomalyScoreThreaded#calculate(...): Threading interrupted, broken output.");
-		}
-	}
-
-	private static void recursiveComponentSplitting(Component component) {
-		for (Clazz clazz : component.getClazzes()) {
-			clazz.putGenericBooleanData(IPluginKeys.WARNING_ANOMALY, false);
-			clazz.putGenericBooleanData(IPluginKeys.ERROR_ANOMALY, false);
-		}
-		for (Component childComponent : component.getChildren()) {
-			childComponent.putGenericBooleanData(IPluginKeys.WARNING_ANOMALY, false);
-			childComponent.putGenericBooleanData(IPluginKeys.ERROR_ANOMALY, false);
-			recursiveComponentSplitting(childComponent);
-		}
-	}
-
-	@Override
-	public void calculate(CommunicationClazz input, Long attr) {
-		annotateTimeSeriesAndAnomalyScore(input, attr);
-	}
-
-	private static void annotateTimeSeriesAndAnomalyScore(CommunicationClazz element, long timestamp) {
-
-		LOGGER.info("\ndoAnnotation for Timestamp: " + timestamp);
-		TreeMapLongDoubleIValue responseTimes = (TreeMapLongDoubleIValue) element
-				.getGenericData(IPluginKeys.TIMESTAMP_TO_RESPONSE_TIME);
-		if (responseTimes == null) {
-			responseTimes = new TreeMapLongDoubleIValue();
-		}
-		TreeMapLongDoubleIValue predictedResponseTimes = (TreeMapLongDoubleIValue) element
-				.getGenericData(IPluginKeys.TIMESTAMP_TO_PREDICTED_RESPONSE_TIME);
-		if (predictedResponseTimes == null) {
-			predictedResponseTimes = new TreeMapLongDoubleIValue();
-		}
-		TreeMapLongDoubleIValue anomalyScores = (TreeMapLongDoubleIValue) element
-				.getGenericData(IPluginKeys.TIMESTAMP_TO_ANOMALY_SCORE);
-		if (anomalyScores == null) {
-			anomalyScores = new TreeMapLongDoubleIValue();
-		}
-
-		Map<Long, RuntimeInformation> traceIdToRuntimeMap = element.getTraceIdToRuntimeMap();
-		if (traceIdToRuntimeMap.size() == 0) {
-			return;
-		}
-		double responseTime = new TraceAggregator().aggregateTraces(traceIdToRuntimeMap);
-		responseTimes.put(timestamp, responseTime);
-
-		double predictedResponseTime = AbstractForecaster.forecast(responseTimes,
-				predictedResponseTimes);
-		predictedResponseTimes.put(timestamp, predictedResponseTime);
-
-		double anomalyScore = new CalculateAnomalyScore().getAnomalyScore(responseTime,
-				predictedResponseTime);
-		anomalyScores.put(timestamp, anomalyScore);
-		boolean[] errorWarning = new InterpreteAnomalyScore().interprete(anomalyScore);
-		if (errorWarning[1]) {
-			element.putGenericBooleanData(IPluginKeys.ERROR_ANOMALY, true);
-			element.getTarget().getParent().getBelongingApplication().getParent().getParent()
-			.getParent().getParent()
-			.putGenericBooleanData(IPluginKeys.ANOMALY_PRESENT, true);
-		} else if (errorWarning[0]) {
-			element.putGenericBooleanData(IPluginKeys.WARNING_ANOMALY, true);
-			element.getTarget().getParent().getBelongingApplication().getParent().getParent()
-			.getParent().getParent()
-			.putGenericBooleanData(IPluginKeys.ANOMALY_PRESENT, true);
-		}
-
-		LOGGER.info("\nAntwortzeit: "
-				+ responseTime
-				+ "\nVorhergesagte Antwortzeit: "
-				+ predictedResponseTime
-				+ "\nAnomalyscore: "
-				+ anomalyScore
-				+ "\nWarning//Error: "
-				+ errorWarning[0]
-						+ "//"
-						+ errorWarning[1]
-								+ "\nhistoryResponseTimesSize//historyPredictedResponseTimesSize//historyAnomalyScoresSize: "
-								+ responseTimes.size() + "//" + predictedResponseTimes.size() + "//"
-								+ anomalyScores.size());
-
-		element.putGenericData(IPluginKeys.TIMESTAMP_TO_RESPONSE_TIME, responseTimes);
-		element.putGenericData(IPluginKeys.TIMESTAMP_TO_PREDICTED_RESPONSE_TIME,
-				predictedResponseTimes);
-		element.putGenericData(IPluginKeys.TIMESTAMP_TO_ANOMALY_SCORE, anomalyScores);
-
-		annotateParentHierachy(element, errorWarning, responseTime, predictedResponseTime,
-				anomalyScore, timestamp);
-	}
-
-	private static void annotateParentHierachy(CommunicationClazz element, boolean[] errorWarning,
-			double responseTime, double predictedResponseTime, double anomalyScore, long timestamp) {
-		Clazz clazz = element.getTarget();
-
-		TreeMapLongDoubleIValue clazzAnomalyScores = (TreeMapLongDoubleIValue) clazz
-				.getGenericData(IPluginKeys.TIMESTAMP_TO_ANOMALY_SCORE);
-		TreeMapLongDoubleIValue clazzResponseTimes = (TreeMapLongDoubleIValue) clazz
-				.getGenericData(IPluginKeys.TIMESTAMP_TO_RESPONSE_TIME);
-		TreeMapLongDoubleIValue clazzPredictedResponseTimes = (TreeMapLongDoubleIValue) clazz
-				.getGenericData(IPluginKeys.TIMESTAMP_TO_PREDICTED_RESPONSE_TIME);
-
-		if (clazzAnomalyScores == null) {
-			clazzAnomalyScores = new TreeMapLongDoubleIValue();
-		}
-		if (clazzResponseTimes == null) {
-			clazzResponseTimes = new TreeMapLongDoubleIValue();
-		}
-		if (clazzPredictedResponseTimes == null) {
-			clazzPredictedResponseTimes = new TreeMapLongDoubleIValue();
-		}
-
-		if (clazzAnomalyScores.get(timestamp) == null) {
-			clazzAnomalyScores.put(timestamp, anomalyScore);
-			clazz.putGenericData(IPluginKeys.TIMESTAMP_TO_ANOMALY_SCORE, clazzAnomalyScores);
-			clazzResponseTimes.put(timestamp, responseTime);
-			clazz.putGenericData(IPluginKeys.TIMESTAMP_TO_RESPONSE_TIME, clazzResponseTimes);
-			clazzPredictedResponseTimes.put(timestamp, predictedResponseTime);
-			clazz.putGenericData(IPluginKeys.TIMESTAMP_TO_PREDICTED_RESPONSE_TIME,
-					clazzPredictedResponseTimes);
-		} else if (Math.abs(clazzAnomalyScores.get(timestamp)) < Math.abs(anomalyScore)) {
-			clazzAnomalyScores.put(timestamp, anomalyScore);
-			clazz.putGenericData(IPluginKeys.TIMESTAMP_TO_ANOMALY_SCORE, clazzAnomalyScores);
-			clazzResponseTimes.put(timestamp, responseTime);
-			clazz.putGenericData(IPluginKeys.TIMESTAMP_TO_RESPONSE_TIME, clazzResponseTimes);
-			clazzPredictedResponseTimes.put(timestamp, predictedResponseTime);
-			clazz.putGenericData(IPluginKeys.TIMESTAMP_TO_PREDICTED_RESPONSE_TIME,
-					clazzPredictedResponseTimes);
-		}
-
-		if (errorWarning[1]) {
-			clazz.putGenericBooleanData(IPluginKeys.ERROR_ANOMALY, true);
-		} else if (errorWarning[0]) {
-			clazz.putGenericBooleanData(IPluginKeys.WARNING_ANOMALY, true);
-		}
-
-		annotateParentComponent(clazz.getParent(), errorWarning, responseTime,
-				predictedResponseTime, anomalyScore, timestamp);
-	}
-
-	private static void annotateParentComponent(Component component, boolean[] errorWarning,
-			double responseTime, double predictedResponseTime, double anomalyScore, long timestamp) {
-		Component parentComponent = component.getParentComponent();
-		TreeMapLongDoubleIValue componentResponseTimes = (TreeMapLongDoubleIValue) component
-				.getGenericData(IPluginKeys.TIMESTAMP_TO_RESPONSE_TIME);
-<<<<<<< HEAD
-=======
-		if (componentResponseTimes == null) {
-			componentResponseTimes = new TreeMapLongDoubleIValue();
-		}
-		if (componentResponseTimes.get(timestamp) == null) {
-			componentResponseTimes.put(timestamp, responseTime);
-			component
-					.putGenericData(IPluginKeys.TIMESTAMP_TO_RESPONSE_TIME, componentResponseTimes);
-		} else if (componentResponseTimes.get(timestamp) < responseTime) {
-			componentResponseTimes.put(timestamp, responseTime);
-			component
-					.putGenericData(IPluginKeys.TIMESTAMP_TO_RESPONSE_TIME, componentResponseTimes);
-		}
->>>>>>> 468f6fe5
-		TreeMapLongDoubleIValue componentPredictedResponseTimes = (TreeMapLongDoubleIValue) component
-				.getGenericData(IPluginKeys.TIMESTAMP_TO_PREDICTED_RESPONSE_TIME);
-		TreeMapLongDoubleIValue componentAnomalyScores = (TreeMapLongDoubleIValue) component
-				.getGenericData(IPluginKeys.TIMESTAMP_TO_ANOMALY_SCORE);
-
-		if (componentAnomalyScores == null) {
-			componentAnomalyScores = new TreeMapLongDoubleIValue();
-		}
-		if (componentResponseTimes == null) {
-			componentResponseTimes = new TreeMapLongDoubleIValue();
-		}
-		if (componentPredictedResponseTimes == null) {
-			componentPredictedResponseTimes = new TreeMapLongDoubleIValue();
-		}
-
-		if (componentAnomalyScores.get(timestamp) == null) {
-			componentAnomalyScores.put(timestamp, anomalyScore);
-			component
-					.putGenericData(IPluginKeys.TIMESTAMP_TO_ANOMALY_SCORE, componentAnomalyScores);
-<<<<<<< HEAD
-			componentResponseTimes.put(timestamp, responseTime);
-			component
-					.putGenericData(IPluginKeys.TIMESTAMP_TO_RESPONSE_TIME, componentResponseTimes);
-			componentPredictedResponseTimes.put(timestamp, predictedResponseTime);
-			component.putGenericData(IPluginKeys.TIMESTAMP_TO_PREDICTED_RESPONSE_TIME,
-					componentPredictedResponseTimes);
-		} else if (Math.abs(componentAnomalyScores.get(timestamp)) < Math.abs(anomalyScore)) {
-			componentAnomalyScores.put(timestamp, anomalyScore);
-			component
-					.putGenericData(IPluginKeys.TIMESTAMP_TO_ANOMALY_SCORE, componentAnomalyScores);
-			componentResponseTimes.put(timestamp, responseTime);
-			component
-					.putGenericData(IPluginKeys.TIMESTAMP_TO_RESPONSE_TIME, componentResponseTimes);
-			componentPredictedResponseTimes.put(timestamp, predictedResponseTime);
-			component.putGenericData(IPluginKeys.TIMESTAMP_TO_PREDICTED_RESPONSE_TIME,
-					componentPredictedResponseTimes);
-=======
-		} else if (componentAnomalyScores.get(timestamp) < anomalyScore) {
-			componentAnomalyScores.put(timestamp, anomalyScore);
-			component
-					.putGenericData(IPluginKeys.TIMESTAMP_TO_ANOMALY_SCORE, componentAnomalyScores);
->>>>>>> 468f6fe5
-		}
-
-		if (errorWarning[1]) {
-			component.putGenericBooleanData(IPluginKeys.ERROR_ANOMALY, true);
-		} else if (errorWarning[0]) {
-			component.putGenericBooleanData(IPluginKeys.WARNING_ANOMALY, true);
-		}
-
-		if (parentComponent != null) {
-			annotateParentComponent(parentComponent, errorWarning, responseTime,
-					predictedResponseTime, anomalyScore, timestamp);
-		} else {
-			Application application = component.getBelongingApplication();
-			TreeMapLongDoubleIValue applicationResponseTimes = (TreeMapLongDoubleIValue) application
-					.getGenericData(IPluginKeys.TIMESTAMP_TO_RESPONSE_TIME);
-			TreeMapLongDoubleIValue applicationPredictedResponseTimes = (TreeMapLongDoubleIValue) application
-					.getGenericData(IPluginKeys.TIMESTAMP_TO_PREDICTED_RESPONSE_TIME);
-			TreeMapLongDoubleIValue applicationAnomalyScores = (TreeMapLongDoubleIValue) application
-					.getGenericData(IPluginKeys.TIMESTAMP_TO_ANOMALY_SCORE);
-
-			if (applicationAnomalyScores == null) {
-				applicationAnomalyScores = new TreeMapLongDoubleIValue();
-			}
-			if (applicationResponseTimes == null) {
-				applicationResponseTimes = new TreeMapLongDoubleIValue();
-			}
-			if (applicationPredictedResponseTimes == null) {
-				applicationPredictedResponseTimes = new TreeMapLongDoubleIValue();
-			}
-			if (applicationAnomalyScores.get(timestamp) == null) {
-				applicationAnomalyScores.put(timestamp, anomalyScore);
-				application.putGenericData(IPluginKeys.TIMESTAMP_TO_ANOMALY_SCORE,
-						applicationAnomalyScores);
-				applicationResponseTimes.put(timestamp, responseTime);
-				application.putGenericData(IPluginKeys.TIMESTAMP_TO_RESPONSE_TIME,
-						applicationResponseTimes);
-				applicationPredictedResponseTimes.put(timestamp, predictedResponseTime);
-				application.putGenericData(IPluginKeys.TIMESTAMP_TO_PREDICTED_RESPONSE_TIME,
-						applicationPredictedResponseTimes);
-			} else if (Math.abs(applicationAnomalyScores.get(timestamp)) < Math.abs(anomalyScore)) {
-				applicationAnomalyScores.put(timestamp, anomalyScore);
-				application.putGenericData(IPluginKeys.TIMESTAMP_TO_ANOMALY_SCORE,
-						applicationAnomalyScores);
-				applicationResponseTimes.put(timestamp, responseTime);
-				application.putGenericData(IPluginKeys.TIMESTAMP_TO_RESPONSE_TIME,
-						applicationResponseTimes);
-				applicationPredictedResponseTimes.put(timestamp, predictedResponseTime);
-				application.putGenericData(IPluginKeys.TIMESTAMP_TO_PREDICTED_RESPONSE_TIME,
-						applicationPredictedResponseTimes);
-			}
-
-			if (errorWarning[1]) {
-				application.putGenericBooleanData(IPluginKeys.ERROR_ANOMALY, true);
-			} else if (errorWarning[0]) {
-				application.putGenericBooleanData(IPluginKeys.WARNING_ANOMALY, true);
-			}
-		}
-	}
-}
+package explorviz.plugin_server.anomalydetection;
+
+import java.util.Map;
+import java.util.logging.Logger;
+
+import explorviz.plugin_client.attributes.IPluginKeys;
+import explorviz.plugin_client.attributes.TreeMapLongDoubleIValue;
+import explorviz.plugin_server.anomalydetection.aggregation.TraceAggregator;
+import explorviz.plugin_server.anomalydetection.anomalyscore.CalculateAnomalyScore;
+import explorviz.plugin_server.anomalydetection.anomalyscore.InterpreteAnomalyScore;
+import explorviz.plugin_server.anomalydetection.forecast.AbstractForecaster;
+import explorviz.plugin_server.anomalydetection.util.ADThreadPool;
+import explorviz.plugin_server.anomalydetection.util.IThreadable;
+import explorviz.plugin_server.rootcausedetection.exception.RootCauseThreadingException;
+import explorviz.shared.model.*;
+import explorviz.shared.model.System;
+
+/**
+ * Threadable class that does the anomaly detection. The tasks are splitted on
+ * CommunicationClazz-level.
+ *
+ * @author Enno Schwanke
+ *
+ */
+public class AnnotateTimeSeriesAndAnomalyScore implements IThreadable<CommunicationClazz, Long> {
+
+	static final Logger LOGGER = Logger.getLogger("AnomalyDetection");
+
+	/**
+	 * For each CommunicationClazz (Method) that is called an item is added to a
+	 * threadpool. Afterwards the threadpool is started and the available
+	 * threads take the items in the pool and annotate them.
+	 *
+	 * @param landscape
+	 *            The anomaly detection is done based on a given landscape
+	 */
+	public void doAnomalyDetection(Landscape landscape) {
+		final ADThreadPool<CommunicationClazz, Long> pool = new ADThreadPool<>(this, Runtime
+				.getRuntime().availableProcessors(), landscape.getHash());
+		LOGGER.info("\ndoAnomalyScore for Timestamp: " + landscape.getHash());
+		for (System system : landscape.getSystems()) {
+			for (NodeGroup nodeGroup : system.getNodeGroups()) {
+				for (Node node : nodeGroup.getNodes()) {
+					for (Application application : node.getApplications()) {
+						application.putGenericBooleanData(IPluginKeys.WARNING_ANOMALY, false);
+						application.putGenericBooleanData(IPluginKeys.ERROR_ANOMALY, false);
+						for (Component component : application.getComponents()) {
+							component.putGenericBooleanData(IPluginKeys.WARNING_ANOMALY, false);
+							component.putGenericBooleanData(IPluginKeys.ERROR_ANOMALY, false);
+							recursiveComponentSplitting(component);
+						}
+						for (CommunicationClazz communication : application.getCommunications()) {
+							communication.putGenericBooleanData(IPluginKeys.WARNING_ANOMALY, false);
+							communication.putGenericBooleanData(IPluginKeys.ERROR_ANOMALY, false);
+							pool.addData(communication);
+							// LOGGER.info("\nCommClazz traceidSize: "
+							// + communication.getTraceIdToRuntimeMap().size());
+							// calculate(communication, landscape.getHash());
+						}
+					}
+				}
+			}
+		}
+		try {
+			pool.startThreads();
+		} catch (final InterruptedException e) {
+			throw new RootCauseThreadingException(
+					"AnnotateTimeSeriesAndAnomalyScoreThreaded#calculate(...): Threading interrupted, broken output.");
+		}
+	}
+
+	private static void recursiveComponentSplitting(Component component) {
+		for (Clazz clazz : component.getClazzes()) {
+			clazz.putGenericBooleanData(IPluginKeys.WARNING_ANOMALY, false);
+			clazz.putGenericBooleanData(IPluginKeys.ERROR_ANOMALY, false);
+		}
+		for (Component childComponent : component.getChildren()) {
+			childComponent.putGenericBooleanData(IPluginKeys.WARNING_ANOMALY, false);
+			childComponent.putGenericBooleanData(IPluginKeys.ERROR_ANOMALY, false);
+			recursiveComponentSplitting(childComponent);
+		}
+	}
+
+	@Override
+	public void calculate(CommunicationClazz input, Long attr) {
+		annotateTimeSeriesAndAnomalyScore(input, attr);
+	}
+
+	private static void annotateTimeSeriesAndAnomalyScore(CommunicationClazz element, long timestamp) {
+
+		LOGGER.info("\ndoAnnotation for Timestamp: " + timestamp);
+		TreeMapLongDoubleIValue responseTimes = (TreeMapLongDoubleIValue) element
+				.getGenericData(IPluginKeys.TIMESTAMP_TO_RESPONSE_TIME);
+		if (responseTimes == null) {
+			responseTimes = new TreeMapLongDoubleIValue();
+		}
+		TreeMapLongDoubleIValue predictedResponseTimes = (TreeMapLongDoubleIValue) element
+				.getGenericData(IPluginKeys.TIMESTAMP_TO_PREDICTED_RESPONSE_TIME);
+		if (predictedResponseTimes == null) {
+			predictedResponseTimes = new TreeMapLongDoubleIValue();
+		}
+		TreeMapLongDoubleIValue anomalyScores = (TreeMapLongDoubleIValue) element
+				.getGenericData(IPluginKeys.TIMESTAMP_TO_ANOMALY_SCORE);
+		if (anomalyScores == null) {
+			anomalyScores = new TreeMapLongDoubleIValue();
+		}
+
+		Map<Long, RuntimeInformation> traceIdToRuntimeMap = element.getTraceIdToRuntimeMap();
+		if (traceIdToRuntimeMap.size() == 0) {
+			return;
+		}
+		double responseTime = new TraceAggregator().aggregateTraces(traceIdToRuntimeMap);
+		responseTimes.put(timestamp, responseTime);
+
+		double predictedResponseTime = AbstractForecaster.forecast(responseTimes,
+				predictedResponseTimes);
+		predictedResponseTimes.put(timestamp, predictedResponseTime);
+
+		double anomalyScore = new CalculateAnomalyScore().getAnomalyScore(responseTime,
+				predictedResponseTime);
+		anomalyScores.put(timestamp, anomalyScore);
+		boolean[] errorWarning = new InterpreteAnomalyScore().interprete(anomalyScore);
+		if (errorWarning[1]) {
+			element.putGenericBooleanData(IPluginKeys.ERROR_ANOMALY, true);
+			element.getTarget().getParent().getBelongingApplication().getParent().getParent()
+					.getParent().getParent()
+					.putGenericBooleanData(IPluginKeys.ANOMALY_PRESENT, true);
+		} else if (errorWarning[0]) {
+			element.putGenericBooleanData(IPluginKeys.WARNING_ANOMALY, true);
+			element.getTarget().getParent().getBelongingApplication().getParent().getParent()
+					.getParent().getParent()
+					.putGenericBooleanData(IPluginKeys.ANOMALY_PRESENT, true);
+		}
+
+		LOGGER.info("\nAntwortzeit: "
+				+ responseTime
+				+ "\nVorhergesagte Antwortzeit: "
+				+ predictedResponseTime
+				+ "\nAnomalyscore: "
+				+ anomalyScore
+				+ "\nWarning//Error: "
+				+ errorWarning[0]
+				+ "//"
+				+ errorWarning[1]
+				+ "\nhistoryResponseTimesSize//historyPredictedResponseTimesSize//historyAnomalyScoresSize: "
+				+ responseTimes.size() + "//" + predictedResponseTimes.size() + "//"
+				+ anomalyScores.size());
+
+		element.putGenericData(IPluginKeys.TIMESTAMP_TO_RESPONSE_TIME, responseTimes);
+		element.putGenericData(IPluginKeys.TIMESTAMP_TO_PREDICTED_RESPONSE_TIME,
+				predictedResponseTimes);
+		element.putGenericData(IPluginKeys.TIMESTAMP_TO_ANOMALY_SCORE, anomalyScores);
+
+		annotateParentHierachy(element, errorWarning, responseTime, predictedResponseTime,
+				anomalyScore, timestamp);
+	}
+
+	private static void annotateParentHierachy(CommunicationClazz element, boolean[] errorWarning,
+			double responseTime, double predictedResponseTime, double anomalyScore, long timestamp) {
+		Clazz clazz = element.getTarget();
+
+		TreeMapLongDoubleIValue clazzAnomalyScores = (TreeMapLongDoubleIValue) clazz
+				.getGenericData(IPluginKeys.TIMESTAMP_TO_ANOMALY_SCORE);
+		TreeMapLongDoubleIValue clazzResponseTimes = (TreeMapLongDoubleIValue) clazz
+				.getGenericData(IPluginKeys.TIMESTAMP_TO_RESPONSE_TIME);
+		TreeMapLongDoubleIValue clazzPredictedResponseTimes = (TreeMapLongDoubleIValue) clazz
+				.getGenericData(IPluginKeys.TIMESTAMP_TO_PREDICTED_RESPONSE_TIME);
+
+		if (clazzAnomalyScores == null) {
+			clazzAnomalyScores = new TreeMapLongDoubleIValue();
+		}
+		if (clazzResponseTimes == null) {
+			clazzResponseTimes = new TreeMapLongDoubleIValue();
+		}
+		if (clazzPredictedResponseTimes == null) {
+			clazzPredictedResponseTimes = new TreeMapLongDoubleIValue();
+		}
+
+		if (clazzAnomalyScores.get(timestamp) == null) {
+			clazzAnomalyScores.put(timestamp, anomalyScore);
+			clazz.putGenericData(IPluginKeys.TIMESTAMP_TO_ANOMALY_SCORE, clazzAnomalyScores);
+			clazzResponseTimes.put(timestamp, responseTime);
+			clazz.putGenericData(IPluginKeys.TIMESTAMP_TO_RESPONSE_TIME, clazzResponseTimes);
+			clazzPredictedResponseTimes.put(timestamp, predictedResponseTime);
+			clazz.putGenericData(IPluginKeys.TIMESTAMP_TO_PREDICTED_RESPONSE_TIME,
+					clazzPredictedResponseTimes);
+		} else if (Math.abs(clazzAnomalyScores.get(timestamp)) < Math.abs(anomalyScore)) {
+			clazzAnomalyScores.put(timestamp, anomalyScore);
+			clazz.putGenericData(IPluginKeys.TIMESTAMP_TO_ANOMALY_SCORE, clazzAnomalyScores);
+			clazzResponseTimes.put(timestamp, responseTime);
+			clazz.putGenericData(IPluginKeys.TIMESTAMP_TO_RESPONSE_TIME, clazzResponseTimes);
+			clazzPredictedResponseTimes.put(timestamp, predictedResponseTime);
+			clazz.putGenericData(IPluginKeys.TIMESTAMP_TO_PREDICTED_RESPONSE_TIME,
+					clazzPredictedResponseTimes);
+		}
+
+		if (errorWarning[1]) {
+			clazz.putGenericBooleanData(IPluginKeys.ERROR_ANOMALY, true);
+		} else if (errorWarning[0]) {
+			clazz.putGenericBooleanData(IPluginKeys.WARNING_ANOMALY, true);
+		}
+
+		annotateParentComponent(clazz.getParent(), errorWarning, responseTime,
+				predictedResponseTime, anomalyScore, timestamp);
+	}
+
+	private static void annotateParentComponent(Component component, boolean[] errorWarning,
+			double responseTime, double predictedResponseTime, double anomalyScore, long timestamp) {
+		Component parentComponent = component.getParentComponent();
+		TreeMapLongDoubleIValue componentResponseTimes = (TreeMapLongDoubleIValue) component
+				.getGenericData(IPluginKeys.TIMESTAMP_TO_RESPONSE_TIME);
+		TreeMapLongDoubleIValue componentPredictedResponseTimes = (TreeMapLongDoubleIValue) component
+				.getGenericData(IPluginKeys.TIMESTAMP_TO_PREDICTED_RESPONSE_TIME);
+		TreeMapLongDoubleIValue componentAnomalyScores = (TreeMapLongDoubleIValue) component
+				.getGenericData(IPluginKeys.TIMESTAMP_TO_ANOMALY_SCORE);
+
+		if (componentAnomalyScores == null) {
+			componentAnomalyScores = new TreeMapLongDoubleIValue();
+		}
+		if (componentResponseTimes == null) {
+			componentResponseTimes = new TreeMapLongDoubleIValue();
+		}
+		if (componentPredictedResponseTimes == null) {
+			componentPredictedResponseTimes = new TreeMapLongDoubleIValue();
+		}
+
+		if (componentAnomalyScores.get(timestamp) == null) {
+			componentAnomalyScores.put(timestamp, anomalyScore);
+			component
+			.putGenericData(IPluginKeys.TIMESTAMP_TO_ANOMALY_SCORE, componentAnomalyScores);
+			componentResponseTimes.put(timestamp, responseTime);
+			component
+			.putGenericData(IPluginKeys.TIMESTAMP_TO_RESPONSE_TIME, componentResponseTimes);
+			componentPredictedResponseTimes.put(timestamp, predictedResponseTime);
+			component.putGenericData(IPluginKeys.TIMESTAMP_TO_PREDICTED_RESPONSE_TIME,
+					componentPredictedResponseTimes);
+		} else if (Math.abs(componentAnomalyScores.get(timestamp)) < Math.abs(anomalyScore)) {
+			componentAnomalyScores.put(timestamp, anomalyScore);
+			component
+			.putGenericData(IPluginKeys.TIMESTAMP_TO_ANOMALY_SCORE, componentAnomalyScores);
+			componentResponseTimes.put(timestamp, responseTime);
+			component
+			.putGenericData(IPluginKeys.TIMESTAMP_TO_RESPONSE_TIME, componentResponseTimes);
+			componentPredictedResponseTimes.put(timestamp, predictedResponseTime);
+			component.putGenericData(IPluginKeys.TIMESTAMP_TO_PREDICTED_RESPONSE_TIME,
+					componentPredictedResponseTimes);
+		}
+
+		if (errorWarning[1]) {
+			component.putGenericBooleanData(IPluginKeys.ERROR_ANOMALY, true);
+		} else if (errorWarning[0]) {
+			component.putGenericBooleanData(IPluginKeys.WARNING_ANOMALY, true);
+		}
+
+		if (parentComponent != null) {
+			annotateParentComponent(parentComponent, errorWarning, responseTime,
+					predictedResponseTime, anomalyScore, timestamp);
+		} else {
+			Application application = component.getBelongingApplication();
+			TreeMapLongDoubleIValue applicationResponseTimes = (TreeMapLongDoubleIValue) application
+					.getGenericData(IPluginKeys.TIMESTAMP_TO_RESPONSE_TIME);
+			TreeMapLongDoubleIValue applicationPredictedResponseTimes = (TreeMapLongDoubleIValue) application
+					.getGenericData(IPluginKeys.TIMESTAMP_TO_PREDICTED_RESPONSE_TIME);
+			TreeMapLongDoubleIValue applicationAnomalyScores = (TreeMapLongDoubleIValue) application
+					.getGenericData(IPluginKeys.TIMESTAMP_TO_ANOMALY_SCORE);
+
+			if (applicationAnomalyScores == null) {
+				applicationAnomalyScores = new TreeMapLongDoubleIValue();
+			}
+			if (applicationResponseTimes == null) {
+				applicationResponseTimes = new TreeMapLongDoubleIValue();
+			}
+			if (applicationPredictedResponseTimes == null) {
+				applicationPredictedResponseTimes = new TreeMapLongDoubleIValue();
+			}
+			if (applicationAnomalyScores.get(timestamp) == null) {
+				applicationAnomalyScores.put(timestamp, anomalyScore);
+				application.putGenericData(IPluginKeys.TIMESTAMP_TO_ANOMALY_SCORE,
+						applicationAnomalyScores);
+				applicationResponseTimes.put(timestamp, responseTime);
+				application.putGenericData(IPluginKeys.TIMESTAMP_TO_RESPONSE_TIME,
+						applicationResponseTimes);
+				applicationPredictedResponseTimes.put(timestamp, predictedResponseTime);
+				application.putGenericData(IPluginKeys.TIMESTAMP_TO_PREDICTED_RESPONSE_TIME,
+						applicationPredictedResponseTimes);
+			} else if (Math.abs(applicationAnomalyScores.get(timestamp)) < Math.abs(anomalyScore)) {
+				applicationAnomalyScores.put(timestamp, anomalyScore);
+				application.putGenericData(IPluginKeys.TIMESTAMP_TO_ANOMALY_SCORE,
+						applicationAnomalyScores);
+				applicationResponseTimes.put(timestamp, responseTime);
+				application.putGenericData(IPluginKeys.TIMESTAMP_TO_RESPONSE_TIME,
+						applicationResponseTimes);
+				applicationPredictedResponseTimes.put(timestamp, predictedResponseTime);
+				application.putGenericData(IPluginKeys.TIMESTAMP_TO_PREDICTED_RESPONSE_TIME,
+						applicationPredictedResponseTimes);
+			}
+
+			if (errorWarning[1]) {
+				application.putGenericBooleanData(IPluginKeys.ERROR_ANOMALY, true);
+			} else if (errorWarning[0]) {
+				application.putGenericBooleanData(IPluginKeys.WARNING_ANOMALY, true);
+			}
+		}
+	}
+}