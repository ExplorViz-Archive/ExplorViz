--- conflicted
+++ resolved
@@ -37,13 +37,8 @@
 
 			return replayer.getCurrentLandscape();
 		} else {
-<<<<<<< HEAD
-			// return model.getLastPeriodLandscape();
 			return LandscapeDummyCreator.createDummyLandscape();
-=======
-			return getLandscape(1432885625969L, 421301);
->>>>>>> 2e795883
-		}
+			// return getLandscape(1432885625969L, 421301);		}
 	}
 
 	private Landscape getLandscape(final long timestamp, final long activity) {
