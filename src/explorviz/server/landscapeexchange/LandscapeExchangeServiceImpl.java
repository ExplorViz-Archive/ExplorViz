package explorviz.server.landscapeexchange;

import java.io.FileNotFoundException;

import com.google.gwt.user.server.rpc.RemoteServiceServlet;

import explorviz.plugin_server.main.PluginCreation;
import explorviz.server.experiment.LandscapeReplayer;
import explorviz.server.main.Configuration;
import explorviz.server.repository.LandscapeRepositoryModel;
import explorviz.server.repository.RepositoryStarter;
import explorviz.shared.model.Landscape;
import explorviz.visualization.landscapeexchange.LandscapeExchangeService;

public class LandscapeExchangeServiceImpl extends RemoteServiceServlet implements
LandscapeExchangeService {

	private static final long serialVersionUID = 4310863128987822861L;
	private static LandscapeRepositoryModel model;

	static {
		PluginCreation.init();
		startRepository();
	}

	public static LandscapeRepositoryModel getModel() {
		return model;
	}

	@Override
	public Landscape getCurrentLandscape() {
		if (Configuration.experiment) {
			final LandscapeReplayer replayer = LandscapeReplayer.getReplayerForCurrentUser();

			return replayer.getCurrentLandscape();
		} else {
			// return model.getLastPeriodLandscape();
			return LandscapeDummyCreator.createDummyLandscape();
		}
	}

	@Override
	public Landscape getLandscape(final long timestamp) {
		try {
			if (Configuration.experiment) {
				final LandscapeReplayer replayer = LandscapeReplayer.getReplayerForCurrentUser();

				return replayer.getLandscape(timestamp);
			} else {
				return model.getLandscape(timestamp);
			}
		} catch (final FileNotFoundException e) {
			e.printStackTrace();
			return null;
		}
	}

	@Override
	public void resetLandscape() {
		model.reset();
	}

	private static void startRepository() {
		model = new LandscapeRepositoryModel();
<<<<<<< HEAD
		final RepositoryStarter repositoryController = new RepositoryStarter();
		new Thread(new Runnable() {
			@Override
			public void run() {
				repositoryController.start(model);
=======
		new Thread(new Runnable() {

			@Override
			public void run() {
				new RepositoryStarter().start(model);
>>>>>>> 2335ae45
			}
		}).start();
	}
}<|MERGE_RESOLUTION|>--- conflicted
+++ resolved
@@ -13,7 +13,7 @@
 import explorviz.visualization.landscapeexchange.LandscapeExchangeService;
 
 public class LandscapeExchangeServiceImpl extends RemoteServiceServlet implements
-LandscapeExchangeService {
+		LandscapeExchangeService {
 
 	private static final long serialVersionUID = 4310863128987822861L;
 	private static LandscapeRepositoryModel model;
@@ -62,19 +62,10 @@
 
 	private static void startRepository() {
 		model = new LandscapeRepositoryModel();
-<<<<<<< HEAD
-		final RepositoryStarter repositoryController = new RepositoryStarter();
 		new Thread(new Runnable() {
 			@Override
 			public void run() {
-				repositoryController.start(model);
-=======
-		new Thread(new Runnable() {
-
-			@Override
-			public void run() {
 				new RepositoryStarter().start(model);
->>>>>>> 2335ae45
 			}
 		}).start();
 	}
