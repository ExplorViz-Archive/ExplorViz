package explorviz.server.util;

import java.io.*;
import java.nio.charset.StandardCharsets;
import java.nio.file.*;
import java.util.*;

import javax.xml.bind.DatatypeConverter;

import org.apache.commons.codec.binary.Base64;
import org.json.*;
import org.zeroturnaround.zip.ZipUtil;

import com.fasterxml.jackson.databind.JsonNode;
import com.github.fge.jackson.JsonLoader;
import com.github.fge.jsonschema.core.exceptions.ProcessingException;
import com.github.fge.jsonschema.core.report.ProcessingReport;
import com.github.fge.jsonschema.main.JsonSchema;
import com.github.fge.jsonschema.main.JsonSchemaFactory;
import com.google.gwt.user.server.rpc.RemoteServiceServlet;

import explorviz.server.database.DBConnection;
import explorviz.server.landscapeexchange.LandscapeExchangeServiceImpl;
import explorviz.server.main.Configuration;
import explorviz.server.main.FileSystemHelper;
import explorviz.shared.auth.User;
import explorviz.shared.experiment.Question;
import explorviz.visualization.experiment.services.JSONService;

public class JSONServiceImpl extends RemoteServiceServlet implements JSONService {

	private static final long serialVersionUID = 6576514774419481521L;

	// private static String FULL_FOLDER =
	// FileSystemHelper.getExplorVizDirectory() + File.separator;

	public static String EXP_FOLDER = FileSystemHelper.getExplorVizDirectory() + File.separator
			+ "experiment";

	public static String EXP_ANSWER_FOLDER = FileSystemHelper.getExplorVizDirectory()
			+ File.separator + "experiment" + File.separator + "answers";

	public static String LANDSCAPE_FOLDER = FileSystemHelper.getExplorVizDirectory()
			+ File.separator + "replay";

	public static String Tracking_FOLDER = FileSystemHelper.getExplorVizDirectory() + File.separator
			+ "usertracking";

	/////////////////
	// RPC Methods //
	/////////////////

	@Override
	public void saveJSONOnServer(final String json) throws IOException {
		JSONObject jsonObj = null;
		try {
			jsonObj = new JSONObject(json);
		} catch (final JSONException e) {
			System.err.println("Method: saveJSONOnServer; Couldn't create JSONObject");
		}

		if (jsonObj == null) {
			return;
		}

		final String filename = jsonObj.getString("filename");
		final Path experimentFolder = Paths.get(EXP_FOLDER + File.separator + filename);

		final byte[] bytes = jsonObj.toString(4).getBytes(StandardCharsets.UTF_8);

		try {
			Files.write(experimentFolder, bytes, StandardOpenOption.CREATE_NEW);
		} catch (final java.nio.file.FileAlreadyExistsException e) {
			Files.write(experimentFolder, bytes, StandardOpenOption.TRUNCATE_EXISTING);
		}
	}

	@Override
	public void saveQuestionnaireServer(final String data) throws IOException {
		final JSONObject filenameAndQuestionnaireTitle = new JSONObject(data);
		final String filename = filenameAndQuestionnaireTitle.getString("filename");

		final String jsonString = getExperiment(filename);
		final JSONObject jsonExperiment = new JSONObject(jsonString);

		final JSONObject questionnaire = new JSONObject(
				filenameAndQuestionnaireTitle.getString(filename));

		final JSONArray questionnaires = jsonExperiment.getJSONArray("questionnaires");

		boolean questionnaireUpdated = false;

		for (int i = 0; i < questionnaires.length(); i++) {

			final JSONObject questionnaireTemp = questionnaires.getJSONObject(i);

			// find questionnaire to update
			if (questionnaireTemp.has("questionnareTitle")
					&& questionnaireTemp.getString("questionnareTitle")
							.equals(questionnaire.getString("questionnareTitle"))) {

				questionnaireUpdated = true;

				questionnaires.remove(i);
				questionnaires.put(i, questionnaire);
			}
		}

		if (!questionnaireUpdated) {
			// not added => new questionnaire
			questionnaires.put(questionnaire.toString());
		}

		try {
			saveJSONOnServer(jsonExperiment.toString(4));
		} catch (final IOException e) {
			System.err.println("Couldn't save experiment when removing questionnaire.");
		}

	}

	@Override
	public List<String> getExperimentFilenames() {
		final List<String> filenames = new ArrayList<String>();
		final File directory = new File(EXP_FOLDER);

		final File[] fList = directory.listFiles(new FileFilter() {
			@Override
			public boolean accept(final File pathname) {
				final String name = pathname.getName().toLowerCase();
				return name.endsWith(".json") && pathname.isFile();
			}
		});
		if (fList != null) {
			for (final File f : fList) {
				filenames.add(f.getName());
			}
		}
		return filenames;
	}

	@Override
	public List<String> getExperimentTitles() {
		final List<String> titles = new ArrayList<String>();
		final File directory = new File(EXP_FOLDER);

		// Filters Files only; no folders are added
		final File[] fList = directory.listFiles(new FileFilter() {
			@Override
			public boolean accept(final File pathname) {
				final String name = pathname.getName().toLowerCase();
				return name.endsWith(".json") && pathname.isFile();
			}
		});

		if (fList != null) {
			for (final File f : fList) {
				final String filename = f.getName();
				final String json = readExperiment(filename);
				final JSONObject jsonObj = new JSONObject(json);
				titles.add(jsonObj.getString("title"));
			}
		}
		return titles;
	}

	@Override
	public String getExperiment(final String filename) {
		final String jsonString = readExperiment(filename);

		return jsonString;
	}

	@Override
	public void removeExperiment(final String filename) {

		final JSONObject jsonExperiment = new JSONObject(readExperiment(filename));

		final JSONArray questionnaires = jsonExperiment.getJSONArray("questionnaires");

		for (int i = 0; i < questionnaires.length(); i++) {
			final JSONObject questionnaire = questionnaires.getJSONObject(i);

			final JSONObject data = new JSONObject();
			data.put("filename", filename);
			data.put("questionnareID", questionnaire.getString("questionnareID"));
			removeQuestionnaire(data.toString());
		}

		final Path experimentFile = Paths.get(EXP_FOLDER + File.separator + filename);
		removeFileByPath(experimentFile);
	}

	@Override
	public String getExperimentDetails(final String filename) {
		final String jsonString = getExperiment(filename);

		final JSONObject jsonExperiment = new JSONObject(jsonString);

		final JSONObject jsonDetails = new JSONObject();

		jsonDetails.putOnce("title", jsonExperiment.get("title"));

		jsonDetails.putOnce("filename", jsonExperiment.get("filename"));

		final int numberOfQuestionnaires = jsonExperiment.getJSONArray("questionnaires").length();
		jsonDetails.putOnce("numQuestionnaires", numberOfQuestionnaires);

		final List<String> landscapeNames = getLandScapeNamesOfExperiment(filename);
		jsonDetails.putOnce("landscapes", landscapeNames.toArray());

		final int userCount = getExperimentUsers(jsonExperiment);
		jsonDetails.putOnce("userCount", userCount);

		// TODO started / ended pair array

		// TODO number of questionnaires : number of related users

		return jsonDetails.toString();

	}

	@Override
	public void removeQuestionnaire(final String data) {

		final JSONObject jsonData = new JSONObject(data);
		final String filename = jsonData.getString("filename");

		final String jsonString = readExperiment(filename);
		final JSONObject jsonExperiment = new JSONObject(jsonString);

		final String questionnaireID = jsonData.getString("questionnareID");

		final JSONArray questionnaires = jsonExperiment.getJSONArray("questionnaires");

		for (int i = 0; i < questionnaires.length(); i++) {

			final JSONObject questionnaire = questionnaires.getJSONObject(i);

			if (questionnaire.get("questionnareID").equals(questionnaireID)) {

				// remove users
				final String prefix = jsonExperiment.getString("ID") + "_" + getQuestionnairePrefix(
						questionnaire.getString("questionnareID"), questionnaires);
				removeQuestionnaireUsers(prefix);

				// remove answers
				final Path answers = Paths.get(EXP_ANSWER_FOLDER + File.separator + prefix);
				removeFileByPath(answers);

				// remove user logs
				final Path logs = Paths.get(Tracking_FOLDER + File.separator + prefix);
				removeFileByPath(logs);

				// remove file and save new json on server
				questionnaires.remove(i);
				try {
					saveJSONOnServer(jsonExperiment.toString());
				} catch (final IOException e) {
					System.err.println("Couldn't save experiment when removing questionnaire.");
				}
			}
		}
	}

	@Override
	public String getQuestionnaire(final String data) {

		final JSONObject filenameAndQuestionnaireID = new JSONObject(data);
		final String filename = filenameAndQuestionnaireID.getString("filename");

		final String jsonString = getExperiment(filename);
		final JSONObject jsonExperiment = new JSONObject(jsonString);

		final String questionnareID = filenameAndQuestionnaireID.getString("questionnareID");

		final JSONArray questionnaires = jsonExperiment.getJSONArray("questionnaires");

		for (int i = 0; i < questionnaires.length(); i++) {

			final JSONObject questionnaire = questionnaires.getJSONObject(i);

			if (questionnaire.get("questionnareID").equals(questionnareID)) {
				return questionnaire.toString();
			}

		}

		return null;

	}

	@Override
	public Boolean isUserInCurrentExperiment(final String username) {
		final String questionnairePrefix = DBConnection.getUserByName(username)
				.getQuestionnairePrefix();

		final JSONObject experiment = new JSONObject(
				readExperiment(Configuration.experimentFilename));

		final String prefix = experiment.getString("ID");

		return questionnairePrefix.startsWith(prefix);

	}

	@Override
	public Question[] getQuestionnaireQuestionsForUser(final String filename,
			final String userName) {

		final ArrayList<Question> questions = new ArrayList<Question>();

		final String jsonString = readExperiment(filename);
		final JSONObject jsonExperiment = new JSONObject(jsonString);

		String questionnairePrefix = DBConnection.getUserByName(userName).getQuestionnairePrefix();

		questionnairePrefix = questionnairePrefix.replace(jsonExperiment.getString("ID") + "_", "");

		final JSONArray questionnaires = jsonExperiment.getJSONArray("questionnaires");

		for (int i = 0; i < questionnaires.length(); i++) {

			final JSONObject questionnaire = questionnaires.getJSONObject(i);

			if (questionnaire.getString("questionnareID").equals(questionnairePrefix)) {

				final JSONArray jsonQuestions = questionnaire.getJSONArray("questions");

				for (int w = 0; w < jsonQuestions.length(); w++) {

					final JSONObject jsonQuestion = jsonQuestions.getJSONObject(w);

					final String text = jsonQuestion.getString("questionText");
					final String type = jsonQuestion.getString("type");

					final int procTime = Integer.parseInt(jsonQuestion.getString("workingTime"));
					final String timestampData = jsonQuestion.getString("expLandscape");
					String maybeApplication = null;

					try {
						maybeApplication = jsonQuestion.getString("expApplication");
					} catch (final JSONException e) {
						// there was no application for this question
						// => no problem => landscape question
					}

					final long timestamp = Long.parseLong(timestampData.split("-")[0]);
					final long activity = Long
							.parseLong(timestampData.split("-")[1].split(".expl")[0]);

					final JSONArray correctsArray = jsonQuestion.getJSONArray("answers");
					final int lengthQuestions = correctsArray.length();

					final ArrayList<String> corrects = new ArrayList<String>();
					final String[] answers = new String[lengthQuestions];

					for (int j = 0; j < lengthQuestions; j++) {
						final JSONObject jsonAnswer = correctsArray.getJSONObject(j);

						if (jsonAnswer.getString("answerText") != "") {

							answers[j] = jsonAnswer.getString("answerText");

							if (jsonAnswer.getBoolean("checkboxChecked")) {

								corrects.add(answers[j]);

							}
						}
					}

					final Question question = new Question(i, type, text, answers,
							corrects.toArray(new String[0]), procTime, timestamp, activity,
							maybeApplication);

					questions.add(question);
				}
			}
		}

		return questions.toArray(new Question[0]);

	}

	@Override
	public void duplicateExperiment(final String filename) throws IOException {
		final JSONObject jsonObj = new JSONObject(getExperiment(filename));
		final String title = jsonObj.getString("title");
		jsonObj.put("title", title + "_dup");
		jsonObj.put("filename", "exp_" + (new Date().getTime()) + ".json");
		saveJSONOnServer(jsonObj.toString());
	}

	@Override
	public boolean uploadExperiment(final String jsonExperimentFile) throws IOException {
		final JSONObject encodedExpFile = new JSONObject(jsonExperimentFile);

		final String encodedExperiment = new String(
				encodedExpFile.getString("fileData").split(",")[1]
						.getBytes(StandardCharsets.UTF_8));

		final byte[] bytes = DatatypeConverter.parseBase64Binary(encodedExperiment);

		final String jsonExperiment = new String(bytes);

		if (validateExperiment(jsonExperiment)) {
			saveJSONOnServer(jsonExperiment);
			return true;
		} else {
			return false;
		}
	}

	@Override
	public String downloadExperimentData(final String filename) throws IOException {

		// # create zip #
		final File zip = new File(EXP_FOLDER + File.separator + "experimentData.zip");

		// # add .json to zip #
		final File experimentFile = new File(EXP_FOLDER + File.separator + filename);
		ZipUtil.packEntries(new File[] { experimentFile }, zip);

		// # add user results and logs to zip #
		final JSONObject experimentJson = new JSONObject(readExperiment(filename));

		final JSONArray jsonQuestionnaires = experimentJson.getJSONArray("questionnaires");
		final int length = jsonQuestionnaires.length();

		for (int i = 0; i < length; i++) {

			final JSONObject questionnaire = jsonQuestionnaires.getJSONObject(i);

			final String questPrefix = experimentJson.getString("ID") + "_"
					+ getQuestionnairePrefix(questionnaire.getString("questionnareID"),
							jsonQuestionnaires);

			final File answersFolder = new File(EXP_ANSWER_FOLDER + File.separator + questPrefix);
			File[] listOfFiles = answersFolder.listFiles();

			if (listOfFiles != null) {
				for (final File file : listOfFiles) {
					if (file.isFile()) {
						ZipUtil.addEntry(zip, "answers/" + questPrefix + "/" + file.getName(),
								file);
					}
				}
			}

			final File trackingFolder = new File(FileSystemHelper.getExplorVizDirectory()
					+ File.separator + "usertracking" + File.separator + questPrefix);
			listOfFiles = trackingFolder.listFiles();

			if (listOfFiles != null) {
				for (final File file : listOfFiles) {
					if (file.isFile()) {
						ZipUtil.addEntry(zip, "usertracking/" + questPrefix + "/" + file.getName(),
								file);
					}
				}
			}
		}

		// # add all related landscapes to zip #
		final List<String> landscapeNames = getLandScapeNamesOfExperiment(filename);
		for (final String landscapeName : landscapeNames) {

			final File landscape = new File(
					LANDSCAPE_FOLDER + File.separator + landscapeName + ".expl");

			ZipUtil.addEntry(zip, "landscapes/" + landscapeName + ".expl", landscape);

		}

		// # Now encode to Base64 #
		final List<Byte> result = new ArrayList<Byte>();

		final byte[] buffer = new byte[1024];

		final InputStream is = new FileInputStream(zip);
		int b = is.read(buffer);
		while (b != -1) {
			for (int i = 0; i < b; i++) {
				result.add(buffer[i]);
			}
			b = is.read(buffer);
		}
		is.close();

		final byte[] buf = new byte[result.size()];
		for (int i = 0; i < result.size(); i++) {
			buf[i] = result.get(i);
		}
		final String encoded = Base64.encodeBase64String(buf);

		// # Send back to client #
		return encoded;
	}

	@Override
	public String getExperimentTitlesAndFilenames() {

		// Filename, Exp-Title, QuestTitle,
		// QuestID als ein einzelnes JSONObjekt in einem JSONArray von diesen
		// Objekten

		final JSONObject returnObj = new JSONObject();

		int keyCounter = 0;

		final File directory = new File(EXP_FOLDER);

		// Filters Files only; no folders are added
		final File[] fList = directory.listFiles(new FileFilter() {
			@Override
			public boolean accept(final File pathname) {
				final String name = pathname.getName().toLowerCase();
				return name.endsWith(".json") && pathname.isFile();
			}
		});

		if (fList != null) {
			for (final File f : fList) {
				final JSONObject data = new JSONObject();

				final String filename = f.getName();
				final String jsonExperiment = readExperiment(filename);

				JSONObject jsonObj = null;
				try {
					jsonObj = new JSONObject(jsonExperiment);
				} catch (final JSONException e) {
					System.err.println(
							"Method: getExperimentTitlesAndFilenames; Couldn't create JSONObject for file: "
									+ filename);
				}

				data.put("filename", jsonObj.get("filename").toString());
				data.put("title", jsonObj.get("title").toString());

				final JSONArray questionnairesData = new JSONArray();

				if ((jsonObj != null) && jsonObj.has("questionnaires")) {

					final JSONArray questionnaires = jsonObj.getJSONArray("questionnaires");

					for (int i = 0; i < questionnaires.length(); i++) {
						final JSONObject questionnaireObj = questionnaires.getJSONObject(i);
						final JSONObject questionnaireData = new JSONObject();
						questionnaireData.put("questionnareTitle",
								questionnaireObj.getString("questionnareTitle"));
						questionnaireData.put("questionnareID",
								questionnaireObj.getString("questionnareID"));
						questionnairesData.put(questionnaireData);
					}

					data.put("questionnaires", questionnairesData);

				}

				returnObj.put(String.valueOf(keyCounter), data);
				keyCounter++;

			}
		}

		return returnObj.toString();
	}

	@Override
	public String createUsersForQuestionnaire(final int count, final String prefix) {
		final JSONArray users = DBConnection.createUsersForQuestionnaire(prefix, count);

		final JSONObject returnObj = new JSONObject();
		returnObj.put("users", users);
		return returnObj.toString();
	}

	@Override
	public String isExperimentReadyToStart(final String filename) {

		final JSONObject experiment = new JSONObject(readExperiment(filename));

		final JSONArray questionnaires = experiment.getJSONArray("questionnaires");

		final int length = questionnaires.length();

		if (length == 0) {
			return "Add a questionnaire first.";
		}

		for (int i = 0; i < length; i++) {

			final JSONObject questionnaire = questionnaires.getJSONObject(i);

			final JSONArray questions = questionnaire.getJSONArray("questions");

			if (questions.length() == 0) {
				return "Add at least one question to the questionnaire: "
						+ questionnaire.getString("questionnareTitle");
			}

			if (questionnaire.getString("questionnareTitle").equals("")) {
				return "There is at least one questionnaire without a name";
			}
		}

		return "ready";
	}

	@Override
	public String getExperimentTitle(final String filename) {
		final JSONObject experiment = new JSONObject(readExperiment(filename));
		return experiment.getString("title");
	}

	@Override
	public String removeQuestionnaireUser(final String data) {
		final JSONObject jsonData = new JSONObject(data);

		final JSONArray usernames = jsonData.getJSONArray("users");
		final String filename = jsonData.getString("filename");
		final String questionnareID = jsonData.getString("questionnareID");

		final JSONObject filenameAndQuestID = new JSONObject();
		filenameAndQuestID.put("filename", filename);
		filenameAndQuestID.put("questionnareID", questionnareID);

		final int length = usernames.length();

		for (int i = 0; i < length; i++) {
			final String username = usernames.getString(i);
			removeUserData(username);
			DBConnection.removeUser(username);
		}

		return getExperimentAndUsers(filenameAndQuestID.toString());
	}

	@Override
	public boolean uploadLandscape(final String data) throws IOException {
		final JSONObject encodedLandscapeFile = new JSONObject(data);

		final String filename = encodedLandscapeFile.getString("filename");

		// first validation check -> filename
		long timestamp;
		long activity;

		try {
			timestamp = Long.parseLong(filename.split("-")[0]);
			activity = Long.parseLong(filename.split("-")[1].split(".expl")[0]);
		} catch (final NumberFormatException e) {
			return false;
		}

		final Path landscapePath = Paths.get(LANDSCAPE_FOLDER + File.separator + filename);

		final String encodedLandscape = new String(
				encodedLandscapeFile.getString("fileData").split(",")[1]
						.getBytes(StandardCharsets.UTF_8));

		final byte[] bytes = DatatypeConverter.parseBase64Binary(encodedLandscape);

		try {
			Files.write(landscapePath, bytes, StandardOpenOption.CREATE_NEW);
		} catch (final java.nio.file.FileAlreadyExistsException e) {
			Files.write(landscapePath, bytes, StandardOpenOption.TRUNCATE_EXISTING);
		}

		// second validation check -> deserialization
		try {
			LandscapeExchangeServiceImpl.getLandscapeStatic(timestamp, activity);
		} catch (final Exception e) {
			removeFileByPath(landscapePath);
			return false;
		}

		return true;

	}

	@Override
	public String getQuestionnaireDetails(final String data) {

		final JSONObject filenameAndQuestionnaireID = new JSONObject(data);
		final String filename = filenameAndQuestionnaireID.getString("filename");

		final String jsonString = getExperiment(filename);
		final JSONObject jsonExperiment = new JSONObject(jsonString);

		final String questionnaireID = filenameAndQuestionnaireID.getString("questionnareID");

		final JSONArray questionnaires = jsonExperiment.getJSONArray("questionnaires");

		final JSONObject jsonDetails = new JSONObject();

		jsonDetails.put("filename", filename);

		for (int i = 0; i < questionnaires.length(); i++) {

			final JSONObject questionnaire = questionnaires.getJSONObject(i);

			if (questionnaire.get("questionnareID").equals(questionnaireID)) {
				jsonDetails.putOnce("questionnareTitle", questionnaire.get("questionnareTitle"));
				jsonDetails.putOnce("questionnareID", questionnaire.get("questionnareID"));

				final int numberOfQuestionnaires = questionnaire.getJSONArray("questions").length();
				jsonDetails.putOnce("numQuestions", numberOfQuestionnaires);

				final List<String> landscapeNames = getLandscapesUsedInQuestionnaire(jsonExperiment,
						questionnaireID);
				jsonDetails.putOnce("landscapes", landscapeNames.toArray());

				final String jsonUserList = getQuestionnaireUsers(jsonExperiment, questionnaireID);

				jsonDetails.putOnce("numUsers", new JSONArray(jsonUserList).length());

				jsonDetails.putOnce("started", "TODO");
				jsonDetails.putOnce("ended", "TODO");

				break;
			}

		}

		return jsonDetails.toString();

	}

	@Override
	public String getExperimentAndUsers(final String data) {

		final JSONObject filenameAndQuestionnaireID = new JSONObject(data);
		final String filename = filenameAndQuestionnaireID.getString("filename");

		final String jsonString = getExperiment(filename);
		final JSONObject jsonExperiment = new JSONObject(jsonString);

		final JSONObject returnObj = new JSONObject();
		returnObj.put("experiment", jsonExperiment.toString());

		final String questionnaireID = filenameAndQuestionnaireID.getString("questionnareID");
		final JSONArray questionnaires = jsonExperiment.getJSONArray("questionnaires");

		// calculate prefix for questionnaire => get users
		final String prefix = jsonExperiment.getString("ID") + "_"
				+ getQuestionnairePrefix(questionnaireID, questionnaires);

		final JSONArray jsonUsers = DBConnection.getQuestionnaireUsers(prefix);

		returnObj.put("users", jsonUsers);
		returnObj.put("questionnareID", questionnaireID);

		return returnObj.toString();
	}

	////////////
	// Helper //
	////////////

	private String readExperiment(final String filename) {
		byte[] jsonBytes = null;
		try {

			jsonBytes = Files.readAllBytes(Paths.get(EXP_FOLDER + File.separator + filename));

		} catch (final IOException e) {
			e.printStackTrace();
		}
		return new String(jsonBytes, StandardCharsets.UTF_8);
	}

	private String getQuestionnaireUsers(final JSONObject experiment,
			final String questionnaireID) {

		final JSONArray questionnaires = experiment.getJSONArray("questionnaires");

		final String prefix = experiment.getString("ID") + "_"
				+ getQuestionnairePrefix(questionnaireID, questionnaires);

		final JSONArray jsonUsers = DBConnection.getQuestionnaireUsers(prefix);

		return jsonUsers.toString();

	}

	private int getExperimentUsers(final JSONObject experiment) {

		final JSONArray questionnaires = experiment.getJSONArray("questionnaires");

		int userCount = 0;

		for (int i = 0; i < questionnaires.length(); i++) {

			final JSONObject questionnaire = questionnaires.getJSONObject(i);

			final String prefix = experiment.getString("ID") + "_" + getQuestionnairePrefix(
					questionnaire.getString("questionnareID"), questionnaires);

			final JSONArray jsonUsers = DBConnection.getQuestionnaireUsers(prefix);

			userCount += jsonUsers.length();

		}

		return userCount;

	}

	private String getQuestionnairePrefix(final String questionnaireID,
			final JSONArray questionnaires) {

		for (int i = 0; i < questionnaires.length(); i++) {

			final JSONObject questionnaire = questionnaires.getJSONObject(i);

			if (questionnaire.get("questionnareID").equals(questionnaireID)) {

				return questionnaire.getString("questionnareID");

			}

		}
		return null;
	}

	private List<String> getLandScapeNamesOfExperiment(final String filename) {

		final ArrayList<String> names = new ArrayList<>();

		final String jsonString = getExperiment(filename);
		final JSONArray jsonQuestionnaires = new JSONObject(jsonString)
				.getJSONArray("questionnaires");

		final int length = jsonQuestionnaires.length();

		for (int i = 0; i < length; i++) {

			final JSONObject questionnaire = jsonQuestionnaires.getJSONObject(i);

			JSONArray questions = null;

			try {
				questions = questionnaire.getJSONArray("questions");

				final int lengthQuestions = questions.length();

				for (int j = 0; j < lengthQuestions; j++) {
					final JSONObject question = questions.getJSONObject(j);

					try {
						if (!names.contains(question.getString("expLandscape"))) {
							names.add(question.getString("expLandscape"));
						}
					} catch (final JSONException e) {
						// no landscape for this question
					}

				}

			} catch (final JSONException e) {
				// no questions for this questionnaire
			}
		}

		return names;

	}

	private List<String> getLandscapesUsedInQuestionnaire(final JSONObject jsonExperiment,
			final String questionnaireID) {

		// TODO need questionnaire id as well

		final ArrayList<String> names = new ArrayList<>();

		final JSONArray jsonQuestionnaires = jsonExperiment.getJSONArray("questionnaires");

		final int length = jsonQuestionnaires.length();

		for (int i = 0; i < length; i++) {

			final JSONObject questionnaire = jsonQuestionnaires.getJSONObject(i);

			if (questionnaire.getString("questionnareID").equals(questionnaireID)) {

				JSONArray questions = null;

				try {
					questions = questionnaire.getJSONArray("questions");

					final int lengthQuestions = questions.length();

					for (int j = 0; j < lengthQuestions; j++) {
						final JSONObject question = questions.getJSONObject(j);

						try {
							if (!names.contains(question.getString("expLandscape"))) {
								names.add(question.getString("expLandscape"));
							}
						} catch (final JSONException e) {
							// no landscape for this question
						}

					}

				} catch (final JSONException e) {
					// no questions for this questionnaire
				}
			}
		}

		return names;

	}

	private void removeUserData(final String username) {

		final User user = DBConnection.getUserByName(username);

		final String filenameResults = EXP_ANSWER_FOLDER + File.separator
				+ user.getQuestionnairePrefix() + File.separator + username + ".csv";

		final String filenameTracking = Tracking_FOLDER + File.separator
				+ user.getQuestionnairePrefix() + File.separator + username + "_tracking.log";

		Path path = Paths.get(filenameResults);
		removeFileByPath(path);

		path = Paths.get(filenameTracking);
		removeFileByPath(path);

	}

	public static void createExperimentFoldersIfNotExist() {

		final File expDirectory = new File(EXP_FOLDER);
		final File replayDirectory = new File(LANDSCAPE_FOLDER);
		final File answersDirectory = new File(EXP_ANSWER_FOLDER);
		final File trackingDirectory = new File(Tracking_FOLDER);

		if (!expDirectory.exists()) {
			expDirectory.mkdir();
		}

		if (!replayDirectory.exists()) {
			replayDirectory.mkdir();
		}

		if (!answersDirectory.exists()) {
			answersDirectory.mkdir();
		}

		if (!trackingDirectory.exists()) {
			trackingDirectory.mkdir();
		}
	}

	private void removeQuestionnaireUsers(final String questionnairePrefix) {

		final JSONArray jsonUsers = DBConnection.getQuestionnaireUsers(questionnairePrefix);

		final int length = jsonUsers.length();

		for (int i = 0; i < length; i++) {
			final JSONObject user = jsonUsers.getJSONObject(i);
			DBConnection.removeUser(user.getString("username"));
		}
	}

	private void removeFileByPath(final Path toDelete) {
		try {
			Files.delete(toDelete);
		} catch (final DirectoryNotEmptyException e) {
			// if directory, remove everything inside
			// and then the parent folder
			final File directory = toDelete.toFile();

			final String[] fList = directory.list();
			for (final String filename : fList) {
				removeFileByPath(Paths.get(directory + File.separator + filename));
			}

			removeFileByPath(toDelete);

		} catch (final NoSuchFileException e) {
			System.err.println("Couldn't delete file with path: " + toDelete
					+ ". It doesn't exist. Exception: " + e);
		} catch (final IOException e) {
			System.err.println("Couldn't delete file with path: " + toDelete + ". Exception: " + e);
		}
	}
<<<<<<< HEAD
=======

	private boolean validateExperiment(final String jsonExperiment) {

		JsonNode experiment = null;

		try {
			experiment = JsonLoader.fromString(jsonExperiment);
		} catch (final IOException e) {
			return false;
		}

		final String schemaPath = getServletContext().getRealPath("/experiment/") + "/"
				+ "experimentJSONSchema.json";

		JsonNode schemaNode = null;
		try {
			schemaNode = JsonLoader.fromPath(schemaPath);
		} catch (final IOException e) {
			System.err.println("Couldn't read schemaNode. Exception: " + e);
			return false;
		}

		final JsonSchemaFactory factory = JsonSchemaFactory.byDefault();

		JsonSchema schema;
		try {
			schema = factory.getJsonSchema(schemaNode);
		} catch (final ProcessingException e) {
			return false;
		}

		ProcessingReport report;
		try {
			report = schema.validate(experiment);
		} catch (final ProcessingException e) {
			return false;
		}

		return report.isSuccess();
	}

>>>>>>> ce40ea51
}<|MERGE_RESOLUTION|>--- conflicted
+++ resolved
@@ -992,8 +992,6 @@
 			System.err.println("Couldn't delete file with path: " + toDelete + ". Exception: " + e);
 		}
 	}
-<<<<<<< HEAD
-=======
 
 	private boolean validateExperiment(final String jsonExperiment) {
 
@@ -1034,6 +1032,4 @@
 
 		return report.isSuccess();
 	}
-
->>>>>>> ce40ea51
 }